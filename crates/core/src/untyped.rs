use crate::{
    value::{LoadInto, StoreFrom},
    ArithmeticOps,
    CanonicalizeNan,
    ExtendInto,
    Float,
    Integer,
    LittleEndianConvert,
    SignExtendFrom,
    TrapCode,
    TruncateSaturateInto,
    TryTruncateInto,
    WrapInto,
    F32,
    F64,
};
use core::{
    fmt::{self, Display},
    ops::{Neg, Shl, Shr},
};
use paste::paste;

/// An untyped value.
///
/// Provides a dense and simple interface to all functional Wasm operations.
#[derive(Debug, Copy, Clone, Default, PartialEq, Eq, PartialOrd, Ord)]
#[repr(transparent)]
pub struct UntypedVal {
    /// This inner value is required to have enough bits to represent
    /// all fundamental WebAssembly types `i32`, `i64`, `f32` and `f64`.
    bits: u64,
}

impl UntypedVal {
    /// Creates an [`UntypedVal`] from the given `u64` bits.
    pub const fn from_bits(bits: u64) -> Self {
        Self { bits }
    }

    /// Returns the underlying bits of the [`UntypedVal`].
    pub const fn to_bits(self) -> u64 {
        self.bits
    }
}

macro_rules! impl_from_untyped_for_int {
    ( $( $int:ty ),* $(,)? ) => {
        $(
            impl From<UntypedVal> for $int {
                fn from(untyped: UntypedVal) -> Self {
                    untyped.to_bits() as _
                }
            }
        )*
    };
}
impl_from_untyped_for_int!(i8, i16, i32, i64, u8, u16, u32, u64);

macro_rules! impl_from_untyped_for_float {
    ( $( $float:ty ),* $(,)? ) => {
        $(
            impl From<UntypedVal> for $float {
                fn from(untyped: UntypedVal) -> Self {
                    Self::from_bits(untyped.to_bits() as _)
                }
            }
        )*
    };
}
impl_from_untyped_for_float!(f32, f64, F32, F64);

impl From<UntypedVal> for bool {
    fn from(untyped: UntypedVal) -> Self {
        untyped.to_bits() != 0
    }
}

macro_rules! impl_from_unsigned_prim {
    ( $( $prim:ty ),* $(,)? ) => {
        $(
            impl From<$prim> for UntypedVal {
                #[allow(clippy::cast_lossless)]
                fn from(value: $prim) -> Self {
                    Self { bits: value as _ }
                }
            }
        )*
    };
}
#[rustfmt::skip]
impl_from_unsigned_prim!(
    bool, u8, u16, u32, u64,
);

macro_rules! impl_from_signed_prim {
    ( $( $prim:ty as $base:ty ),* $(,)? ) => {
        $(
            impl From<$prim> for UntypedVal {
                #[allow(clippy::cast_lossless)]
                fn from(value: $prim) -> Self {
                    Self { bits: u64::from(value as $base) }
                }
            }
        )*
    };
}
#[rustfmt::skip]
impl_from_signed_prim!(
    i8 as u8,
    i16 as u16,
    i32 as u32,
    i64 as u64,
);

macro_rules! impl_from_float {
    ( $( $float:ty ),* $(,)? ) => {
        $(
            impl From<$float> for UntypedVal {
                fn from(value: $float) -> Self {
                    Self {
                        bits: u64::from(value.to_bits()),
                    }
                }
            }
        )*
    };
}
impl_from_float!(f32, f64, F32, F64);

macro_rules! op {
    ( $operator:tt ) => {{
        |lhs, rhs| lhs $operator rhs
    }};
}

/// Calculates the effective address of a linear memory access.
///
/// # Errors
///
/// If the resulting effective address overflows.
fn effective_address(address: u32, offset: u32) -> Result<usize, TrapCode> {
    offset
        .checked_add(address)
        .map(|address| address as usize)
        .ok_or(TrapCode::MemoryOutOfBounds)
}

impl UntypedVal {
    /// Executes a generic `T.loadN_[s|u]` Wasm operation.
    ///
    /// # Errors
    ///
    /// - If `address + offset` overflows.
    /// - If `address + offset` loads out of bounds from `memory`.
    fn load_extend<T, U>(memory: &[u8], address: Self, offset: u32) -> Result<Self, TrapCode>
    where
        T: Into<Self>,
        U: LittleEndianConvert + ExtendInto<T>,
    {
        let raw_address = u32::from(address);
        let address = effective_address(raw_address, offset)?;
        let mut buffer = <<U as LittleEndianConvert>::Bytes as Default>::default();
        buffer.load_into(memory, address)?;
        let value: Self = <U as LittleEndianConvert>::from_le_bytes(buffer)
            .extend_into()
            .into();
        Ok(value)
    }

    /// Executes a generic `T.load` Wasm operation.
    ///
    /// # Errors
    ///
    /// - If `address + offset` overflows.
    /// - If `address + offset` loads out of bounds from `memory`.
    fn load<T>(memory: &[u8], address: Self, offset: u32) -> Result<Self, TrapCode>
    where
        T: LittleEndianConvert + ExtendInto<T> + Into<Self>,
    {
        Self::load_extend::<T, T>(memory, address, offset)
    }

    /// Executes the `i32.load` Wasm operation.
    ///
    /// # Errors
    ///
    /// - If `address + offset` overflows.
    /// - If `address + offset` loads out of bounds from `memory`.
    pub fn i32_load(memory: &[u8], address: Self, offset: u32) -> Result<Self, TrapCode> {
        Self::load::<i32>(memory, address, offset)
    }

    /// Executes the `i64.load` Wasm operation.
    ///
    /// # Errors
    ///
    /// - If `address + offset` overflows.
    /// - If `address + offset` loads out of bounds from `memory`.
    pub fn i64_load(memory: &[u8], address: Self, offset: u32) -> Result<Self, TrapCode> {
        Self::load::<i64>(memory, address, offset)
    }

    /// Executes the `f32.load` Wasm operation.
    ///
    /// # Errors
    ///
    /// - If `address + offset` overflows.
    /// - If `address + offset` loads out of bounds from `memory`.
    pub fn f32_load(memory: &[u8], address: Self, offset: u32) -> Result<Self, TrapCode> {
        Self::load::<F32>(memory, address, offset)
    }

    /// Executes the `f64.load` Wasm operation.
    ///
    /// # Errors
    ///
    /// - If `address + offset` overflows.
    /// - If `address + offset` loads out of bounds from `memory`.
    pub fn f64_load(memory: &[u8], address: Self, offset: u32) -> Result<Self, TrapCode> {
        Self::load::<F64>(memory, address, offset)
    }

    /// Executes the `i32.load8_s` Wasm operation.
    ///
    /// # Errors
    ///
    /// - If `address + offset` overflows.
    /// - If `address + offset` loads out of bounds from `memory`.
    pub fn i32_load8_s(memory: &[u8], address: Self, offset: u32) -> Result<Self, TrapCode> {
        Self::load_extend::<i32, i8>(memory, address, offset)
    }

    /// Executes the `i32.load8_u` Wasm operation.
    ///
    /// # Errors
    ///
    /// - If `address + offset` overflows.
    /// - If `address + offset` loads out of bounds from `memory`.
    pub fn i32_load8_u(memory: &[u8], address: Self, offset: u32) -> Result<Self, TrapCode> {
        Self::load_extend::<i32, u8>(memory, address, offset)
    }

    /// Executes the `i32.load16_s` Wasm operation.
    ///
    /// # Errors
    ///
    /// - If `address + offset` overflows.
    /// - If `address + offset` loads out of bounds from `memory`.
    pub fn i32_load16_s(memory: &[u8], address: Self, offset: u32) -> Result<Self, TrapCode> {
        Self::load_extend::<i32, i16>(memory, address, offset)
    }

    /// Executes the `i32.load16_u` Wasm operation.
    ///
    /// # Errors
    ///
    /// - If `address + offset` overflows.
    /// - If `address + offset` loads out of bounds from `memory`.
    pub fn i32_load16_u(memory: &[u8], address: Self, offset: u32) -> Result<Self, TrapCode> {
        Self::load_extend::<i32, u16>(memory, address, offset)
    }

    /// Executes the `i64.load8_s` Wasm operation.
    ///
    /// # Errors
    ///
    /// - If `address + offset` overflows.
    /// - If `address + offset` loads out of bounds from `memory`.
    pub fn i64_load8_s(memory: &[u8], address: Self, offset: u32) -> Result<Self, TrapCode> {
        Self::load_extend::<i64, i8>(memory, address, offset)
    }

    /// Executes the `i64.load8_u` Wasm operation.
    ///
    /// # Errors
    ///
    /// - If `address + offset` overflows.
    /// - If `address + offset` loads out of bounds from `memory`.
    pub fn i64_load8_u(memory: &[u8], address: Self, offset: u32) -> Result<Self, TrapCode> {
        Self::load_extend::<i64, u8>(memory, address, offset)
    }

    /// Executes the `i64.load16_s` Wasm operation.
    ///
    /// # Errors
    ///
    /// - If `address + offset` overflows.
    /// - If `address + offset` loads out of bounds from `memory`.
    pub fn i64_load16_s(memory: &[u8], address: Self, offset: u32) -> Result<Self, TrapCode> {
        Self::load_extend::<i64, i16>(memory, address, offset)
    }

    /// Executes the `i64.load16_u` Wasm operation.
    ///
    /// # Errors
    ///
    /// - If `address + offset` overflows.
    /// - If `address + offset` loads out of bounds from `memory`.
    pub fn i64_load16_u(memory: &[u8], address: Self, offset: u32) -> Result<Self, TrapCode> {
        Self::load_extend::<i64, u16>(memory, address, offset)
    }

    /// Executes the `i64.load32_s` Wasm operation.
    ///
    /// # Errors
    ///
    /// - If `address + offset` overflows.
    /// - If `address + offset` loads out of bounds from `memory`.
    pub fn i64_load32_s(memory: &[u8], address: Self, offset: u32) -> Result<Self, TrapCode> {
        Self::load_extend::<i64, i32>(memory, address, offset)
    }

    /// Executes the `i64.load32_u` Wasm operation.
    ///
    /// # Errors
    ///
    /// - If `address + offset` overflows.
    /// - If `address + offset` loads out of bounds from `memory`.
    pub fn i64_load32_u(memory: &[u8], address: Self, offset: u32) -> Result<Self, TrapCode> {
        Self::load_extend::<i64, u32>(memory, address, offset)
    }

    /// Executes a generic `T.store[N]` Wasm operation.
    ///
    /// # Errors
    ///
    /// - If `address + offset` overflows.
    /// - If `address + offset` stores out of bounds from `memory`.
    fn store_wrap<T, U>(
        memory: &mut [u8],
        address: Self,
        offset: u32,
        value: Self,
    ) -> Result<(), TrapCode>
    where
        T: From<Self> + WrapInto<U>,
        U: LittleEndianConvert,
    {
        let raw_address = u32::from(address);
        let address = effective_address(raw_address, offset)?;
        let wrapped = T::from(value).wrap_into();
        let buffer = <U as LittleEndianConvert>::into_le_bytes(wrapped);
        buffer.store_from(memory, address)?;
        Ok(())
    }

    /// Executes a generic `T.store` Wasm operation.
    ///
    /// # Errors
    ///
    /// - If `address + offset` overflows.
    /// - If `address + offset` stores out of bounds from `memory`.
    fn store<T>(memory: &mut [u8], address: Self, offset: u32, value: Self) -> Result<(), TrapCode>
    where
        T: From<Self> + WrapInto<T> + LittleEndianConvert,
    {
        Self::store_wrap::<T, T>(memory, address, offset, value)
    }

    /// Executes the `i32.store` Wasm operation.
    ///
    /// # Errors
    ///
    /// - If `address + offset` overflows.
    /// - If `address + offset` stores out of bounds from `memory`.
    pub fn i32_store(
        memory: &mut [u8],
        address: Self,
        offset: u32,
        value: Self,
    ) -> Result<(), TrapCode> {
        Self::store::<i32>(memory, address, offset, value)
    }

    /// Executes the `i64.store` Wasm operation.
    ///
    /// # Errors
    ///
    /// - If `address + offset` overflows.
    /// - If `address + offset` stores out of bounds from `memory`.
    pub fn i64_store(
        memory: &mut [u8],
        address: Self,
        offset: u32,
        value: Self,
    ) -> Result<(), TrapCode> {
        Self::store::<i64>(memory, address, offset, value)
    }

    /// Executes the `f32.store` Wasm operation.
    ///
    /// # Errors
    ///
    /// - If `address + offset` overflows.
    /// - If `address + offset` stores out of bounds from `memory`.
    pub fn f32_store(
        memory: &mut [u8],
        address: Self,
        offset: u32,
        value: Self,
    ) -> Result<(), TrapCode> {
        Self::store::<F32>(memory, address, offset, value)
    }

    /// Executes the `f64.store` Wasm operation.
    ///
    /// # Errors
    ///
    /// - If `address + offset` overflows.
    /// - If `address + offset` stores out of bounds from `memory`.
    pub fn f64_store(
        memory: &mut [u8],
        address: Self,
        offset: u32,
        value: Self,
    ) -> Result<(), TrapCode> {
        Self::store::<F64>(memory, address, offset, value)
    }

    /// Executes the `i32.store8` Wasm operation.
    ///
    /// # Errors
    ///
    /// - If `address + offset` overflows.
    /// - If `address + offset` stores out of bounds from `memory`.
    pub fn i32_store8(
        memory: &mut [u8],
        address: Self,
        offset: u32,
        value: Self,
    ) -> Result<(), TrapCode> {
        Self::store_wrap::<i32, i8>(memory, address, offset, value)
    }

    /// Executes the `i32.store16` Wasm operation.
    ///
    /// # Errors
    ///
    /// - If `address + offset` overflows.
    /// - If `address + offset` stores out of bounds from `memory`.
    pub fn i32_store16(
        memory: &mut [u8],
        address: Self,
        offset: u32,
        value: Self,
    ) -> Result<(), TrapCode> {
        Self::store_wrap::<i32, i16>(memory, address, offset, value)
    }

    /// Executes the `i64.store8` Wasm operation.
    ///
    /// # Errors
    ///
    /// - If `address + offset` overflows.
    /// - If `address + offset` stores out of bounds from `memory`.
    pub fn i64_store8(
        memory: &mut [u8],
        address: Self,
        offset: u32,
        value: Self,
    ) -> Result<(), TrapCode> {
        Self::store_wrap::<i64, i8>(memory, address, offset, value)
    }

    /// Executes the `i64.store16` Wasm operation.
    ///
    /// # Errors
    ///
    /// - If `address + offset` overflows.
    /// - If `address + offset` stores out of bounds from `memory`.
    pub fn i64_store16(
        memory: &mut [u8],
        address: Self,
        offset: u32,
        value: Self,
    ) -> Result<(), TrapCode> {
        Self::store_wrap::<i64, i16>(memory, address, offset, value)
    }

    /// Executes the `i64.store32` Wasm operation.
    ///
    /// # Errors
    ///
    /// - If `address + offset` overflows.
    /// - If `address + offset` stores out of bounds from `memory`.
    pub fn i64_store32(
        memory: &mut [u8],
        address: Self,
        offset: u32,
        value: Self,
    ) -> Result<(), TrapCode> {
        Self::store_wrap::<i64, i32>(memory, address, offset, value)
    }

    /// Execute an infallible generic operation on `T` that returns an `R`.
    fn execute_unary<T, R>(self, op: fn(T) -> R) -> Self
    where
        T: From<Self>,
        R: Into<Self>,
    {
        op(T::from(self)).into()
    }

    /// Execute an infallible generic operation on `T` that returns an `R`.
    fn try_execute_unary<T, R>(self, op: fn(T) -> Result<R, TrapCode>) -> Result<Self, TrapCode>
    where
        T: From<Self>,
        R: Into<Self>,
    {
        op(T::from(self)).map(Into::into)
    }

    /// Execute an infallible generic operation on `T` that returns an `R`.
    fn execute_binary<T, R>(self, rhs: Self, op: fn(T, T) -> R) -> Self
    where
        T: From<Self>,
        R: Into<Self>,
    {
        op(T::from(self), T::from(rhs)).into()
    }

    /// Execute a fallible generic operation on `T` that returns an `R`.
    fn try_execute_binary<T, R>(
        self,
        rhs: Self,
        op: fn(T, T) -> Result<R, TrapCode>,
    ) -> Result<Self, TrapCode>
    where
        T: From<Self>,
        R: Into<Self>,
    {
        op(T::from(self), T::from(rhs)).map(Into::into)
    }

    /// Execute `i32.add` Wasm operation.
    pub fn i32_add(self, rhs: Self) -> Self {
        self.execute_binary(rhs, <i32 as ArithmeticOps<i32>>::add)
    }

    /// Execute `i64.add` Wasm operation.
    pub fn i64_add(self, rhs: Self) -> Self {
        self.execute_binary(rhs, <i64 as ArithmeticOps<i64>>::add)
    }

    /// Execute `i32.sub` Wasm operation.
    pub fn i32_sub(self, rhs: Self) -> Self {
        self.execute_binary(rhs, <i32 as ArithmeticOps<i32>>::sub)
    }

    /// Execute `i64.sub` Wasm operation.
    pub fn i64_sub(self, rhs: Self) -> Self {
        self.execute_binary(rhs, <i64 as ArithmeticOps<i64>>::sub)
    }

    /// Execute `i32.mul` Wasm operation.
    pub fn i32_mul(self, rhs: Self) -> Self {
        self.execute_binary(rhs, <i32 as ArithmeticOps<i32>>::mul)
    }

    /// Execute `i64.mul` Wasm operation.
    pub fn i64_mul(self, rhs: Self) -> Self {
        self.execute_binary(rhs, <i64 as ArithmeticOps<i64>>::mul)
    }

    /// Execute `i32.div_s` Wasm operation.
    ///
    /// # Errors
    ///
    /// - If `rhs` is equal to zero.
    /// - If the operation result overflows.
    pub fn i32_div_s(self, rhs: Self) -> Result<Self, TrapCode> {
        self.try_execute_binary(rhs, <i32 as Integer<i32>>::div)
    }

    /// Execute `i64.div_s` Wasm operation.
    ///
    /// # Errors
    ///
    /// - If `rhs` is equal to zero.
    /// - If the operation result overflows.
    pub fn i64_div_s(self, rhs: Self) -> Result<Self, TrapCode> {
        self.try_execute_binary(rhs, <i64 as Integer<i64>>::div)
    }

    /// Execute `i32.div_u` Wasm operation.
    ///
    /// # Errors
    ///
    /// - If `rhs` is equal to zero.
    /// - If the operation result overflows.
    pub fn i32_div_u(self, rhs: Self) -> Result<Self, TrapCode> {
        self.try_execute_binary(rhs, <u32 as Integer<u32>>::div)
    }

    /// Execute `i64.div_u` Wasm operation.
    ///
    /// # Errors
    ///
    /// - If `rhs` is equal to zero.
    /// - If the operation result overflows.
    pub fn i64_div_u(self, rhs: Self) -> Result<Self, TrapCode> {
        self.try_execute_binary(rhs, <u64 as Integer<u64>>::div)
    }

    /// Execute `i32.rem_s` Wasm operation.
    ///
    /// # Errors
    ///
    /// - If `rhs` is equal to zero.
    /// - If the operation result overflows.
    pub fn i32_rem_s(self, rhs: Self) -> Result<Self, TrapCode> {
        self.try_execute_binary(rhs, <i32 as Integer<i32>>::rem)
    }

    /// Execute `i64.rem_s` Wasm operation.
    ///
    /// # Errors
    ///
    /// - If `rhs` is equal to zero.
    /// - If the operation result overflows.
    pub fn i64_rem_s(self, rhs: Self) -> Result<Self, TrapCode> {
        self.try_execute_binary(rhs, <i64 as Integer<i64>>::rem)
    }

    /// Execute `i32.rem_u` Wasm operation.
    ///
    /// # Errors
    ///
    /// - If `rhs` is equal to zero.
    /// - If the operation result overflows.
    pub fn i32_rem_u(self, rhs: Self) -> Result<Self, TrapCode> {
        self.try_execute_binary(rhs, <u32 as Integer<u32>>::rem)
    }

    /// Execute `i64.rem_u` Wasm operation.
    ///
    /// # Errors
    ///
    /// - If `rhs` is equal to zero.
    /// - If the operation result overflows.
    pub fn i64_rem_u(self, rhs: Self) -> Result<Self, TrapCode> {
        self.try_execute_binary(rhs, <u64 as Integer<u64>>::rem)
    }

    /// Execute `i32.and` Wasm operation.
    pub fn i32_and(self, rhs: Self) -> Self {
        self.execute_binary::<i32, _>(rhs, op!(&))
    }

    /// Execute `i64.and` Wasm operation.
    pub fn i64_and(self, rhs: Self) -> Self {
        self.execute_binary::<i64, _>(rhs, op!(&))
    }

    /// Execute `i32.or` Wasm operation.
    pub fn i32_or(self, rhs: Self) -> Self {
        self.execute_binary::<i32, _>(rhs, op!(|))
    }

    /// Execute `i64.or` Wasm operation.
    pub fn i64_or(self, rhs: Self) -> Self {
        self.execute_binary::<i64, _>(rhs, op!(|))
    }

    /// Execute `i32.xor` Wasm operation.
    pub fn i32_xor(self, rhs: Self) -> Self {
        self.execute_binary::<i32, _>(rhs, op!(^))
    }

    /// Execute `i64.xor` Wasm operation.
    pub fn i64_xor(self, rhs: Self) -> Self {
        self.execute_binary::<i64, _>(rhs, op!(^))
    }

    /// Execute `i32.shl` Wasm operation.
    pub fn i32_shl(self, rhs: Self) -> Self {
        self.execute_binary::<i32, _>(rhs, |lhs, rhs| lhs.shl(rhs & 0x1F))
    }

    /// Execute `i64.shl` Wasm operation.
    pub fn i64_shl(self, rhs: Self) -> Self {
        self.execute_binary::<i64, _>(rhs, |lhs, rhs| lhs.shl(rhs & 0x3F))
    }

    /// Execute `i32.shr_s` Wasm operation.
    pub fn i32_shr_s(self, rhs: Self) -> Self {
        self.execute_binary::<i32, _>(rhs, |lhs, rhs| lhs.shr(rhs & 0x1F))
    }

    /// Execute `i64.shr_s` Wasm operation.
    pub fn i64_shr_s(self, rhs: Self) -> Self {
        self.execute_binary::<i64, _>(rhs, |lhs, rhs| lhs.shr(rhs & 0x3F))
    }

    /// Execute `i32.shr_u` Wasm operation.
    pub fn i32_shr_u(self, rhs: Self) -> Self {
        self.execute_binary::<u32, _>(rhs, |lhs, rhs| lhs.shr(rhs & 0x1F))
    }

    /// Execute `i64.shr_u` Wasm operation.
    pub fn i64_shr_u(self, rhs: Self) -> Self {
        self.execute_binary::<u64, _>(rhs, |lhs, rhs| lhs.shr(rhs & 0x3F))
    }

    /// Execute `i32.clz` Wasm operation.
    pub fn i32_clz(self) -> Self {
        self.execute_unary(<i32 as Integer<i32>>::leading_zeros)
    }

    /// Execute `i64.clz` Wasm operation.
    pub fn i64_clz(self) -> Self {
        self.execute_unary(<i64 as Integer<i64>>::leading_zeros)
    }

    /// Execute `i32.ctz` Wasm operation.
    pub fn i32_ctz(self) -> Self {
        self.execute_unary(<i32 as Integer<i32>>::trailing_zeros)
    }

    /// Execute `i64.ctz` Wasm operation.
    pub fn i64_ctz(self) -> Self {
        self.execute_unary(<i64 as Integer<i64>>::trailing_zeros)
    }

    /// Execute `i32.popcnt` Wasm operation.
    pub fn i32_popcnt(self) -> Self {
        self.execute_unary(<i32 as Integer<i32>>::count_ones)
    }

    /// Execute `i64.popcnt` Wasm operation.
    pub fn i64_popcnt(self) -> Self {
        self.execute_unary(<i64 as Integer<i64>>::count_ones)
    }

    /// Execute `i32.rotl` Wasm operation.
    pub fn i32_rotl(self, rhs: Self) -> Self {
        self.execute_binary(rhs, <i32 as Integer<i32>>::rotl)
    }

    /// Execute `i64.rotl` Wasm operation.
    pub fn i64_rotl(self, rhs: Self) -> Self {
        self.execute_binary(rhs, <i64 as Integer<i64>>::rotl)
    }

    /// Execute `i32.rotr` Wasm operation.
    pub fn i32_rotr(self, rhs: Self) -> Self {
        self.execute_binary(rhs, <i32 as Integer<i32>>::rotr)
    }

    /// Execute `i64.rotr` Wasm operation.
    pub fn i64_rotr(self, rhs: Self) -> Self {
        self.execute_binary(rhs, <i64 as Integer<i64>>::rotr)
    }

    /// Execute `i32.eqz` Wasm operation.
    pub fn i32_eqz(self) -> Self {
        self.execute_unary::<i32, bool>(|value| value == 0)
    }

    /// Execute `i64.eqz` Wasm operation.
    pub fn i64_eqz(self) -> Self {
        self.execute_unary::<i64, bool>(|value| value == 0)
    }

    /// Execute `i32.eq` Wasm operation.
    pub fn i32_eq(self, rhs: Self) -> Self {
        self.execute_binary::<i32, bool>(rhs, op!(==))
    }

    /// Execute `i64.eq` Wasm operation.
    pub fn i64_eq(self, rhs: Self) -> Self {
        self.execute_binary::<i64, bool>(rhs, op!(==))
    }

    /// Execute `f32.eq` Wasm operation.
    pub fn f32_eq(self, rhs: Self) -> Self {
        self.execute_binary::<F32, bool>(rhs, op!(==))
    }

    /// Execute `f64.eq` Wasm operation.
    pub fn f64_eq(self, rhs: Self) -> Self {
        self.execute_binary::<F64, bool>(rhs, op!(==))
    }

    /// Execute `i32.ne` Wasm operation.
    pub fn i32_ne(self, rhs: Self) -> Self {
        self.execute_binary::<i32, bool>(rhs, op!(!=))
    }

    /// Execute `i64.ne` Wasm operation.
    pub fn i64_ne(self, rhs: Self) -> Self {
        self.execute_binary::<i64, bool>(rhs, op!(!=))
    }

    /// Execute `f32.ne` Wasm operation.
    pub fn f32_ne(self, rhs: Self) -> Self {
        self.execute_binary::<F32, bool>(rhs, op!(!=))
    }

    /// Execute `f64.ne` Wasm operation.
    pub fn f64_ne(self, rhs: Self) -> Self {
        self.execute_binary::<F64, bool>(rhs, op!(!=))
    }

    /// Execute `i32.lt_s` Wasm operation.
    pub fn i32_lt_s(self, rhs: Self) -> Self {
        self.execute_binary::<i32, bool>(rhs, op!(<))
    }

    /// Execute `i64.lt_s` Wasm operation.
    pub fn i64_lt_s(self, rhs: Self) -> Self {
        self.execute_binary::<i64, bool>(rhs, op!(<))
    }

    /// Execute `i32.lt_u` Wasm operation.
    pub fn i32_lt_u(self, rhs: Self) -> Self {
        self.execute_binary::<u32, bool>(rhs, op!(<))
    }

    /// Execute `i64.lt_u` Wasm operation.
    pub fn i64_lt_u(self, rhs: Self) -> Self {
        self.execute_binary::<u64, bool>(rhs, op!(<))
    }

    /// Execute `f32.lt` Wasm operation.
    pub fn f32_lt(self, rhs: Self) -> Self {
        self.execute_binary::<F32, bool>(rhs, op!(<))
    }

    /// Execute `f64.lt` Wasm operation.
    pub fn f64_lt(self, rhs: Self) -> Self {
        self.execute_binary::<F64, bool>(rhs, op!(<))
    }

    /// Execute `i32.le_s` Wasm operation.
    pub fn i32_le_s(self, rhs: Self) -> Self {
        self.execute_binary::<i32, bool>(rhs, op!(<=))
    }

    /// Execute `i64.le_s` Wasm operation.
    pub fn i64_le_s(self, rhs: Self) -> Self {
        self.execute_binary::<i64, bool>(rhs, op!(<=))
    }

    /// Execute `i32.le_u` Wasm operation.
    pub fn i32_le_u(self, rhs: Self) -> Self {
        self.execute_binary::<u32, bool>(rhs, op!(<=))
    }

    /// Execute `i64.le_u` Wasm operation.
    pub fn i64_le_u(self, rhs: Self) -> Self {
        self.execute_binary::<u64, bool>(rhs, op!(<=))
    }

    /// Execute `f32.le` Wasm operation.
    pub fn f32_le(self, rhs: Self) -> Self {
        self.execute_binary::<F32, bool>(rhs, op!(<=))
    }

    /// Execute `f64.le` Wasm operation.
    pub fn f64_le(self, rhs: Self) -> Self {
        self.execute_binary::<F64, bool>(rhs, op!(<=))
    }

    /// Execute `i32.gt_s` Wasm operation.
    pub fn i32_gt_s(self, rhs: Self) -> Self {
        self.execute_binary::<i32, bool>(rhs, op!(>))
    }

    /// Execute `i64.gt_s` Wasm operation.
    pub fn i64_gt_s(self, rhs: Self) -> Self {
        self.execute_binary::<i64, bool>(rhs, op!(>))
    }

    /// Execute `i32.gt_u` Wasm operation.
    pub fn i32_gt_u(self, rhs: Self) -> Self {
        self.execute_binary::<u32, bool>(rhs, op!(>))
    }

    /// Execute `i64.gt_u` Wasm operation.
    pub fn i64_gt_u(self, rhs: Self) -> Self {
        self.execute_binary::<u64, bool>(rhs, op!(>))
    }

    /// Execute `f32.gt` Wasm operation.
    pub fn f32_gt(self, rhs: Self) -> Self {
        self.execute_binary::<F32, bool>(rhs, op!(>))
    }

    /// Execute `f64.gt` Wasm operation.
    pub fn f64_gt(self, rhs: Self) -> Self {
        self.execute_binary::<F64, bool>(rhs, op!(>))
    }

    /// Execute `i32.ge_s` Wasm operation.
    pub fn i32_ge_s(self, rhs: Self) -> Self {
        self.execute_binary::<i32, bool>(rhs, op!(>=))
    }

    /// Execute `i64.ge_s` Wasm operation.
    pub fn i64_ge_s(self, rhs: Self) -> Self {
        self.execute_binary::<i64, bool>(rhs, op!(>=))
    }

    /// Execute `i32.ge_u` Wasm operation.
    pub fn i32_ge_u(self, rhs: Self) -> Self {
        self.execute_binary::<u32, bool>(rhs, op!(>=))
    }

    /// Execute `i64.ge_u` Wasm operation.
    pub fn i64_ge_u(self, rhs: Self) -> Self {
        self.execute_binary::<u64, bool>(rhs, op!(>=))
    }

    /// Execute `f32.ge` Wasm operation.
    pub fn f32_ge(self, rhs: Self) -> Self {
        self.execute_binary::<F32, bool>(rhs, op!(>=))
    }

    /// Execute `f64.ge` Wasm operation.
    pub fn f64_ge(self, rhs: Self) -> Self {
        self.execute_binary::<F64, bool>(rhs, op!(>=))
    }

    /// Execute `f32.abs` Wasm operation.
    pub fn f32_abs(self) -> Self {
        self.execute_unary(<f32 as Float>::abs)
    }

    /// Execute `f32.neg` Wasm operation.
    pub fn f32_neg(self) -> Self {
        self.execute_unary(<f32 as Neg>::neg)
    }

    /// Execute `f32.neg` Wasm operation.
    pub fn f32_neg_canonicalize_nan(self) -> Self {
        self.execute_unary(|value| <f32 as Neg>::neg(value).canonicalize_nan())
    }

    /// Execute `f32.ceil` Wasm operation.
    pub fn f32_ceil(self) -> Self {
        self.execute_unary(<f32 as Float>::ceil)
    }

    /// Execute `f32.floor` Wasm operation.
    pub fn f32_floor(self) -> Self {
        self.execute_unary(<f32 as Float>::floor)
    }

    /// Execute `f32.trunc` Wasm operation.
    pub fn f32_trunc(self) -> Self {
        self.execute_unary(<f32 as Float>::trunc)
    }

    /// Execute `f32.nearest` Wasm operation.
    pub fn f32_nearest(self) -> Self {
        self.execute_unary(<f32 as Float>::nearest)
    }

    /// Execute `f32.sqrt` Wasm operation.
    pub fn f32_sqrt(self) -> Self {
<<<<<<< HEAD
        self.execute_unary(<F32 as Float<F32>>::sqrt)
    }

    /// Execute `f32.sqrt` Wasm operation.
    pub fn f32_sqrt_canonicalize_nan(self) -> Self {
        self.execute_unary(|value| <f32 as Float>::sqrt(value).canonicalize_nan())
=======
        self.execute_unary(<f32 as Float>::sqrt)
>>>>>>> 575b608c
    }

    /// Execute `f64.abs` Wasm operation.
    pub fn f64_abs(self) -> Self {
        self.execute_unary(<f64 as Float>::abs)
    }

    /// Execute `f64.neg` Wasm operation.
    pub fn f64_neg(self) -> Self {
        self.execute_unary(<f64 as Neg>::neg)
    }

    /// Execute `f64.neg` Wasm operation.
    pub fn f64_neg_canonicalize_nan(self) -> Self {
        self.execute_unary(|value| <f64 as Neg>::neg(value).canonicalize_nan())
    }

    /// Execute `f64.ceil` Wasm operation.
    pub fn f64_ceil(self) -> Self {
        self.execute_unary(<f64 as Float>::ceil)
    }

    /// Execute `f64.floor` Wasm operation.
    pub fn f64_floor(self) -> Self {
        self.execute_unary(<f64 as Float>::floor)
    }

    /// Execute `f64.trunc` Wasm operation.
    pub fn f64_trunc(self) -> Self {
        self.execute_unary(<f64 as Float>::trunc)
    }

    /// Execute `f64.nearest` Wasm operation.
    pub fn f64_nearest(self) -> Self {
        self.execute_unary(<f64 as Float>::nearest)
    }

    /// Execute `f64.sqrt` Wasm operation.
    pub fn f64_sqrt(self) -> Self {
        self.execute_unary(<f64 as Float>::sqrt)
    }

    /// Execute `f64.sqrt` Wasm operation.
    pub fn f64_sqrt_canonicalize_nan(self) -> Self {
        self.execute_unary(|value| <f64 as Float>::sqrt(value).canonicalize_nan())
    }

    /// Execute `f32.add` Wasm operation.
    pub fn f32_add(self, rhs: Self) -> Self {
        self.execute_binary(rhs, <f32 as ArithmeticOps>::add)
    }

    /// Execute `f32.add` Wasm operation with NaN canonicalization.
    pub fn f32_add_canonicalize_nan(self, rhs: Self) -> Self {
        self.execute_binary(rhs, |lhs, rhs| {
            <f32 as ArithmeticOps>::add(lhs, rhs).canonicalize_nan()
        })
    }

    /// Execute `f64.add` Wasm operation.
    pub fn f64_add(self, rhs: Self) -> Self {
        self.execute_binary(rhs, <f64 as ArithmeticOps>::add)
    }

    /// Execute `f64.add` Wasm operation with NaN canonicalization.
    pub fn f64_add_canonicalize_nan(self, rhs: Self) -> Self {
        self.execute_binary(rhs, |lhs, rhs| {
            <f64 as ArithmeticOps>::add(lhs, rhs).canonicalize_nan()
        })
    }

    /// Execute `f32.sub` Wasm operation.
    pub fn f32_sub(self, rhs: Self) -> Self {
        self.execute_binary(rhs, <f32 as ArithmeticOps>::sub)
    }

    /// Execute `f32.sub` Wasm operation with NaN canonicalization.
    pub fn f32_sub_canonicalize_nan(self, rhs: Self) -> Self {
        self.execute_binary(rhs, |lhs, rhs| {
            <f32 as ArithmeticOps>::sub(lhs, rhs).canonicalize_nan()
        })
    }

    /// Execute `f64.sub` Wasm operation.
    pub fn f64_sub(self, rhs: Self) -> Self {
        self.execute_binary(rhs, <f64 as ArithmeticOps>::sub)
    }

    /// Execute `f64.sub` Wasm operation with NaN canonicalization.
    pub fn f64_sub_canonicalize_nan(self, rhs: Self) -> Self {
        self.execute_binary(rhs, |lhs, rhs| {
            <f64 as ArithmeticOps>::sub(lhs, rhs).canonicalize_nan()
        })
    }

    /// Execute `f32.mul` Wasm operation.
    pub fn f32_mul(self, rhs: Self) -> Self {
        self.execute_binary(rhs, <f32 as ArithmeticOps>::mul)
    }

    /// Execute `f32.mul` Wasm operation with NaN canonicalization.
    pub fn f32_mul_canonicalize_nan(self, rhs: Self) -> Self {
        self.execute_binary(rhs, |lhs, rhs| {
            <f32 as ArithmeticOps>::mul(lhs, rhs).canonicalize_nan()
        })
    }

    /// Execute `f64.mul` Wasm operation.
    pub fn f64_mul(self, rhs: Self) -> Self {
        self.execute_binary(rhs, <f64 as ArithmeticOps>::mul)
    }

    /// Execute `f64.mul` Wasm operation with NaN canonicalization.
    pub fn f64_mul_canonicalize_nan(self, rhs: Self) -> Self {
        self.execute_binary(rhs, |lhs, rhs| {
            <f64 as ArithmeticOps>::mul(lhs, rhs).canonicalize_nan()
        })
    }

    /// Execute `f32.div` Wasm operation.
    pub fn f32_div(self, rhs: Self) -> Self {
        self.execute_binary(rhs, <f32 as Float>::div)
    }

    /// Execute `f32.div` Wasm operation with NaN canonicalization.
    pub fn f32_div_canonicalize_nan(self, rhs: Self) -> Self {
        self.execute_binary(rhs, |lhs, rhs| {
            <f32 as Float>::div(lhs, rhs).canonicalize_nan()
        })
    }

    /// Execute `f64.div` Wasm operation.
    pub fn f64_div(self, rhs: Self) -> Self {
        self.execute_binary(rhs, <f64 as Float>::div)
    }

    /// Execute `f32.min` Wasm operation.
    pub fn f32_min(self, other: Self) -> Self {
        self.execute_binary(other, <f32 as Float>::min)
    }

    /// Execute `f64.div` Wasm operation with NaN canonicalization.
    pub fn f64_div_canonicalize_nan(self, rhs: Self) -> Self {
        self.execute_binary(rhs, |lhs, rhs| {
            <f64 as Float>::div(lhs, rhs).canonicalize_nan()
        })
    }

    /// Execute `f32.min` Wasm operation.
    pub fn f32_min(self, other: Self) -> Self {
        self.execute_binary(other, <F32 as Float<F32>>::min)
    }

    /// Execute `f32.min` Wasm operation with NaN canonicalization.
    pub fn f32_min_canonicalize_nan(self, rhs: Self) -> Self {
        self.execute_binary(rhs, |lhs, rhs| {
            <f32 as Float>::min(lhs, rhs).canonicalize_nan()
        })
    }

    /// Execute `f64.min` Wasm operation.
    pub fn f64_min(self, other: Self) -> Self {
        self.execute_binary(other, <f64 as Float>::min)
    }

    /// Execute `f32.max` Wasm operation.
    pub fn f32_max(self, other: Self) -> Self {
        self.execute_binary(other, <f32 as Float>::max)
    }

    /// Execute `f64.min` Wasm operation with NaN canonicalization.
    pub fn f64_min_canonicalize_nan(self, rhs: Self) -> Self {
        self.execute_binary(rhs, |lhs, rhs| {
            <f64 as Float>::min(lhs, rhs).canonicalize_nan()
        })
    }

    /// Execute `f32.max` Wasm operation.
    pub fn f32_max(self, other: Self) -> Self {
        self.execute_binary(other, <F32 as Float<F32>>::max)
    }

    /// Execute `f32.max` Wasm operation with NaN canonicalization.
    pub fn f32_max_canonicalize_nan(self, rhs: Self) -> Self {
        self.execute_binary(rhs, |lhs, rhs| {
            <f32 as Float>::max(lhs, rhs).canonicalize_nan()
        })
    }

    /// Execute `f64.max` Wasm operation.
    pub fn f64_max(self, other: Self) -> Self {
        self.execute_binary(other, <f64 as Float>::max)
    }

    /// Execute `f32.copysign` Wasm operation.
    pub fn f32_copysign(self, other: Self) -> Self {
        self.execute_binary(other, <f32 as Float>::copysign)
    }

    /// Execute `f64.max` Wasm operation with NaN canonicalization.
    pub fn f64_max_canonicalize_nan(self, rhs: Self) -> Self {
        self.execute_binary(rhs, |lhs, rhs| {
            <f64 as Float>::max(lhs, rhs).canonicalize_nan()
        })
    }

    /// Execute `f32.copysign` Wasm operation.
    pub fn f32_copysign(self, other: Self) -> Self {
        self.execute_binary(other, <F32 as Float<F32>>::copysign)
    }

    /// Execute `f32.copysign` Wasm operation with NaN canonicalization.
    pub fn f32_copysign_canonicalize_nan(self, rhs: Self) -> Self {
        self.execute_binary(rhs, |lhs, rhs| {
            <f32 as Float>::copysign(lhs, rhs).canonicalize_nan()
        })
    }

    /// Execute `f64.copysign` Wasm operation.
    pub fn f64_copysign(self, other: Self) -> Self {
        self.execute_binary(other, <f64 as Float>::copysign)
    }

    /// Execute `f64.copysign` Wasm operation with NaN canonicalization.
    pub fn f64_copysign_canonicalize_nan(self, rhs: Self) -> Self {
        self.execute_binary(rhs, |lhs, rhs| {
            <f64 as Float>::copysign(lhs, rhs).canonicalize_nan()
        })
    }

    /// Execute `i32.wrap_i64` Wasm operation.
    pub fn i32_wrap_i64(self) -> Self {
        self.execute_unary(<i64 as WrapInto<i32>>::wrap_into)
    }

    /// Execute `i32.trunc_f32_s` Wasm operation.
    ///
    /// # Errors
    ///
    /// - If `self` is NaN (not a number).
    /// - If `self` is positive or negative infinity.
    /// - If the integer value of `self` is out of bounds of the target type.
    ///
    /// Read more about the failure cases in the [WebAssembly specification].
    ///
    /// [WebAssembly specification]:
    /// https://webassembly.github.io/spec/core/exec/numerics.html#op-trunc-s
    pub fn i32_trunc_f32_s(self) -> Result<Self, TrapCode> {
        self.try_execute_unary(<f32 as TryTruncateInto<i32, TrapCode>>::try_truncate_into)
    }

    /// Execute `i32.trunc_f32_u` Wasm operation.
    ///
    /// # Errors
    ///
    /// - If `self` is NaN (not a number).
    /// - If `self` is positive or negative infinity.
    /// - If the integer value of `self` is out of bounds of the target type.
    ///
    /// Read more about the failure cases in the [WebAssembly specification].
    ///
    /// [WebAssembly specification]:
    /// https://webassembly.github.io/spec/core/exec/numerics.html#op-trunc-s
    pub fn i32_trunc_f32_u(self) -> Result<Self, TrapCode> {
        self.try_execute_unary(<f32 as TryTruncateInto<u32, TrapCode>>::try_truncate_into)
    }

    /// Execute `i32.trunc_f64_s` Wasm operation.
    ///
    /// # Errors
    ///
    /// - If `self` is NaN (not a number).
    /// - If `self` is positive or negative infinity.
    /// - If the integer value of `self` is out of bounds of the target type.
    ///
    /// Read more about the failure cases in the [WebAssembly specification].
    ///
    /// [WebAssembly specification]:
    /// https://webassembly.github.io/spec/core/exec/numerics.html#op-trunc-s
    pub fn i32_trunc_f64_s(self) -> Result<Self, TrapCode> {
        self.try_execute_unary(<f64 as TryTruncateInto<i32, TrapCode>>::try_truncate_into)
    }

    /// Execute `i32.trunc_f64_u` Wasm operation.
    ///
    /// # Errors
    ///
    /// - If `self` is NaN (not a number).
    /// - If `self` is positive or negative infinity.
    /// - If the integer value of `self` is out of bounds of the target type.
    ///
    /// Read more about the failure cases in the [WebAssembly specification].
    ///
    /// [WebAssembly specification]:
    /// https://webassembly.github.io/spec/core/exec/numerics.html#op-trunc-s
    pub fn i32_trunc_f64_u(self) -> Result<Self, TrapCode> {
        self.try_execute_unary(<f64 as TryTruncateInto<u32, TrapCode>>::try_truncate_into)
    }

    /// Execute `i64.extend_i32_s` Wasm operation.
    pub fn i64_extend_i32_s(self) -> Self {
        self.execute_unary(<i32 as ExtendInto<i64>>::extend_into)
    }

    /// Execute `i64.trunc_f32_s` Wasm operation.
    ///
    /// # Errors
    ///
    /// - If `self` is NaN (not a number).
    /// - If `self` is positive or negative infinity.
    /// - If the integer value of `self` is out of bounds of the target type.
    ///
    /// Read more about the failure cases in the [WebAssembly specification].
    ///
    /// [WebAssembly specification]:
    /// https://webassembly.github.io/spec/core/exec/numerics.html#op-trunc-s
    pub fn i64_trunc_f32_s(self) -> Result<Self, TrapCode> {
        self.try_execute_unary(<f32 as TryTruncateInto<i64, TrapCode>>::try_truncate_into)
    }

    /// Execute `i64.trunc_f32_u` Wasm operation.
    ///
    /// # Errors
    ///
    /// - If `self` is NaN (not a number).
    /// - If `self` is positive or negative infinity.
    /// - If the integer value of `self` is out of bounds of the target type.
    ///
    /// Read more about the failure cases in the [WebAssembly specification].
    ///
    /// [WebAssembly specification]:
    /// https://webassembly.github.io/spec/core/exec/numerics.html#op-trunc-s
    pub fn i64_trunc_f32_u(self) -> Result<Self, TrapCode> {
        self.try_execute_unary(<f32 as TryTruncateInto<u64, TrapCode>>::try_truncate_into)
    }

    /// Execute `i64.trunc_f64_s` Wasm operation.
    ///
    /// # Errors
    ///
    /// - If `self` is NaN (not a number).
    /// - If `self` is positive or negative infinity.
    /// - If the integer value of `self` is out of bounds of the target type.
    ///
    /// Read more about the failure cases in the [WebAssembly specification].
    ///
    /// [WebAssembly specification]:
    /// https://webassembly.github.io/spec/core/exec/numerics.html#op-trunc-s
    pub fn i64_trunc_f64_s(self) -> Result<Self, TrapCode> {
        self.try_execute_unary(<f64 as TryTruncateInto<i64, TrapCode>>::try_truncate_into)
    }

    /// Execute `i64.trunc_f64_u` Wasm operation.
    ///
    /// # Errors
    ///
    /// - If `self` is NaN (not a number).
    /// - If `self` is positive or negative infinity.
    /// - If the integer value of `self` is out of bounds of the target type.
    ///
    /// Read more about the failure cases in the [WebAssembly specification].
    ///
    /// [WebAssembly specification]:
    /// https://webassembly.github.io/spec/core/exec/numerics.html#op-trunc-s
    pub fn i64_trunc_f64_u(self) -> Result<Self, TrapCode> {
        self.try_execute_unary(<f64 as TryTruncateInto<u64, TrapCode>>::try_truncate_into)
    }

    /// Execute `f32.convert_i32_s` Wasm operation.
    pub fn f32_convert_i32_s(self) -> Self {
        self.execute_unary(<i32 as ExtendInto<F32>>::extend_into)
    }

    /// Execute `f32.convert_i32_u` Wasm operation.
    pub fn f32_convert_i32_u(self) -> Self {
        self.execute_unary(<u32 as ExtendInto<F32>>::extend_into)
    }

    /// Execute `f32.convert_i64_s` Wasm operation.
    pub fn f32_convert_i64_s(self) -> Self {
        self.execute_unary(<i64 as WrapInto<F32>>::wrap_into)
    }

    /// Execute `f32.convert_i64_u` Wasm operation.
    pub fn f32_convert_i64_u(self) -> Self {
        self.execute_unary(<u64 as WrapInto<F32>>::wrap_into)
    }

    /// Execute `f32.demote_f64` Wasm operation.
    pub fn f32_demote_f64(self) -> Self {
        self.execute_unary(<F64 as WrapInto<F32>>::wrap_into)
    }

    /// Execute `f64.convert_i32_s` Wasm operation.
    pub fn f64_convert_i32_s(self) -> Self {
        self.execute_unary(<i32 as ExtendInto<F64>>::extend_into)
    }

    /// Execute `f64.convert_i32_u` Wasm operation.
    pub fn f64_convert_i32_u(self) -> Self {
        self.execute_unary(<u32 as ExtendInto<F64>>::extend_into)
    }

    /// Execute `f64.convert_i64_s` Wasm operation.
    pub fn f64_convert_i64_s(self) -> Self {
        self.execute_unary(<i64 as ExtendInto<F64>>::extend_into)
    }

    /// Execute `f64.convert_i64_u` Wasm operation.
    pub fn f64_convert_i64_u(self) -> Self {
        self.execute_unary(<u64 as ExtendInto<F64>>::extend_into)
    }

    /// Execute `f64.promote_f32` Wasm operation.
    pub fn f64_promote_f32(self) -> Self {
        self.execute_unary(<f32 as ExtendInto<F64>>::extend_into)
    }

    /// Execute `i32.extend8_s` Wasm operation.
    pub fn i32_extend8_s(self) -> Self {
        self.execute_unary(<i32 as SignExtendFrom<i8>>::sign_extend_from)
    }

    /// Execute `i32.extend16_s` Wasm operation.
    pub fn i32_extend16_s(self) -> Self {
        self.execute_unary(<i32 as SignExtendFrom<i16>>::sign_extend_from)
    }

    /// Execute `i64.extend8_s` Wasm operation.
    pub fn i64_extend8_s(self) -> Self {
        self.execute_unary(<i64 as SignExtendFrom<i8>>::sign_extend_from)
    }

    /// Execute `i64.extend16_s` Wasm operation.
    pub fn i64_extend16_s(self) -> Self {
        self.execute_unary(<i64 as SignExtendFrom<i16>>::sign_extend_from)
    }

    /// Execute `i64.extend32_s` Wasm operation.
    pub fn i64_extend32_s(self) -> Self {
        self.execute_unary(<i64 as SignExtendFrom<i32>>::sign_extend_from)
    }

    /// Execute `i32.trunc_sat_f32_s` Wasm operation.
    pub fn i32_trunc_sat_f32_s(self) -> Self {
        self.execute_unary(<f32 as TruncateSaturateInto<i32>>::truncate_saturate_into)
    }

    /// Execute `i32.trunc_sat_f32_u` Wasm operation.
    pub fn i32_trunc_sat_f32_u(self) -> Self {
        self.execute_unary(<f32 as TruncateSaturateInto<u32>>::truncate_saturate_into)
    }

    /// Execute `i32.trunc_sat_f64_s` Wasm operation.
    pub fn i32_trunc_sat_f64_s(self) -> Self {
        self.execute_unary(<f64 as TruncateSaturateInto<i32>>::truncate_saturate_into)
    }

    /// Execute `i32.trunc_sat_f64_u` Wasm operation.
    pub fn i32_trunc_sat_f64_u(self) -> Self {
        self.execute_unary(<f64 as TruncateSaturateInto<u32>>::truncate_saturate_into)
    }

    /// Execute `i64.trunc_sat_f32_s` Wasm operation.
    pub fn i64_trunc_sat_f32_s(self) -> Self {
        self.execute_unary(<f32 as TruncateSaturateInto<i64>>::truncate_saturate_into)
    }

    /// Execute `i64.trunc_sat_f32_u` Wasm operation.
    pub fn i64_trunc_sat_f32_u(self) -> Self {
        self.execute_unary(<f32 as TruncateSaturateInto<u64>>::truncate_saturate_into)
    }

    /// Execute `i64.trunc_sat_f64_s` Wasm operation.
    pub fn i64_trunc_sat_f64_s(self) -> Self {
        self.execute_unary(<f64 as TruncateSaturateInto<i64>>::truncate_saturate_into)
    }

    /// Execute `i64.trunc_sat_f64_u` Wasm operation.
    pub fn i64_trunc_sat_f64_u(self) -> Self {
        self.execute_unary(<f64 as TruncateSaturateInto<u64>>::truncate_saturate_into)
    }
}

/// Macro to help implement generic trait implementations for tuple types.
macro_rules! for_each_tuple {
    ($mac:ident) => {
        $mac!( 0 );
        $mac!( 1 T1);
        $mac!( 2 T1 T2);
        $mac!( 3 T1 T2 T3);
        $mac!( 4 T1 T2 T3 T4);
        $mac!( 5 T1 T2 T3 T4 T5);
        $mac!( 6 T1 T2 T3 T4 T5 T6);
        $mac!( 7 T1 T2 T3 T4 T5 T6 T7);
        $mac!( 8 T1 T2 T3 T4 T5 T6 T7 T8);
        $mac!( 9 T1 T2 T3 T4 T5 T6 T7 T8 T9);
        $mac!(10 T1 T2 T3 T4 T5 T6 T7 T8 T9 T10);
        $mac!(11 T1 T2 T3 T4 T5 T6 T7 T8 T9 T10 T11);
        $mac!(12 T1 T2 T3 T4 T5 T6 T7 T8 T9 T10 T11 T12);
        $mac!(13 T1 T2 T3 T4 T5 T6 T7 T8 T9 T10 T11 T12 T13);
        $mac!(14 T1 T2 T3 T4 T5 T6 T7 T8 T9 T10 T11 T12 T13 T14);
        $mac!(15 T1 T2 T3 T4 T5 T6 T7 T8 T9 T10 T11 T12 T13 T14 T15);
        $mac!(16 T1 T2 T3 T4 T5 T6 T7 T8 T9 T10 T11 T12 T13 T14 T15 T16);
    }
}

/// An error that may occur upon encoding or decoding slices of [`UntypedVal`].
#[derive(Debug, Copy, Clone)]
pub enum UntypedError {
    /// The [`UntypedVal`] slice length did not match `Self`.
    InvalidLen,
}

impl UntypedError {
    /// Creates a new `InvalidLen` [`UntypedError`].
    #[cold]
    pub fn invalid_len() -> Self {
        Self::InvalidLen
    }
}

#[cfg(feature = "std")]
impl std::error::Error for UntypedError {}

impl Display for UntypedError {
    fn fmt(&self, f: &mut fmt::Formatter) -> fmt::Result {
        match self {
            UntypedError::InvalidLen => {
                write!(f, "mismatched length of the untyped slice",)
            }
        }
    }
}

impl UntypedVal {
    /// Decodes the slice of [`UntypedVal`] as a value of type `T`.
    ///
    /// # Note
    ///
    /// `T` can either be a single type or a tuple of types depending
    /// on the length of the `slice`.
    ///
    /// # Errors
    ///
    /// If the tuple length of `T` and the length of `slice` does not match.
    pub fn decode_slice<T>(slice: &[Self]) -> Result<T, UntypedError>
    where
        T: DecodeUntypedSlice,
    {
        <T as DecodeUntypedSlice>::decode_untyped_slice(slice)
    }

    /// Encodes the slice of [`UntypedVal`] from the given value of type `T`.
    ///
    /// # Note
    ///
    /// `T` can either be a single type or a tuple of types depending
    /// on the length of the `slice`.
    ///
    /// # Errors
    ///
    /// If the tuple length of `T` and the length of `slice` does not match.
    pub fn encode_slice<T>(slice: &mut [Self], input: T) -> Result<(), UntypedError>
    where
        T: EncodeUntypedSlice,
    {
        <T as EncodeUntypedSlice>::encode_untyped_slice(input, slice)
    }
}

/// Tuple types that allow to decode a slice of [`UntypedVal`].
pub trait DecodeUntypedSlice: Sized {
    /// Decodes the slice of [`UntypedVal`] as a value of type `Self`.
    ///
    /// # Note
    ///
    /// `Self` can either be a single type or a tuple of types depending
    /// on the length of the `slice`.
    ///
    /// # Errors
    ///
    /// If the tuple length of `Self` and the length of `slice` does not match.
    fn decode_untyped_slice(params: &[UntypedVal]) -> Result<Self, UntypedError>;
}

impl<T1> DecodeUntypedSlice for T1
where
    T1: From<UntypedVal>,
{
    #[inline]
    fn decode_untyped_slice(results: &[UntypedVal]) -> Result<Self, UntypedError> {
        <(T1,) as DecodeUntypedSlice>::decode_untyped_slice(results).map(|t| t.0)
    }
}

macro_rules! impl_decode_untyped_slice {
    ( $n:literal $( $tuple:ident )* ) => {
        impl<$($tuple),*> DecodeUntypedSlice for ($($tuple,)*)
        where
            $(
                $tuple: From<UntypedVal>
            ),*
        {
            #[allow(non_snake_case)]
            #[inline]
            fn decode_untyped_slice(results: &[UntypedVal]) -> Result<Self, UntypedError> {
                match results {
                    &[ $($tuple),* ] => Ok((
                        $(
                            <$tuple as From<UntypedVal>>::from($tuple),
                        )*
                    )),
                    _ => Err(UntypedError::invalid_len()),
                }
            }
        }
    };
}
for_each_tuple!(impl_decode_untyped_slice);

/// Tuple types that allow to encode a slice of [`UntypedVal`].
pub trait EncodeUntypedSlice {
    /// Encodes the slice of [`UntypedVal`] from the given value of type `Self`.
    ///
    /// # Note
    ///
    /// `Self` can either be a single type or a tuple of types depending
    /// on the length of the `slice`.
    ///
    /// # Errors
    ///
    /// If the tuple length of `Self` and the length of `slice` does not match.
    fn encode_untyped_slice(self, results: &mut [UntypedVal]) -> Result<(), UntypedError>;
}

impl<T1> EncodeUntypedSlice for T1
where
    T1: Into<UntypedVal>,
{
    #[inline]
    fn encode_untyped_slice(self, results: &mut [UntypedVal]) -> Result<(), UntypedError> {
        <(T1,) as EncodeUntypedSlice>::encode_untyped_slice((self,), results)
    }
}

macro_rules! impl_encode_untyped_slice {
    ( $n:literal $( $tuple:ident )* ) => {
        paste! {
            impl<$($tuple),*> EncodeUntypedSlice for ($($tuple,)*)
            where
                $(
                    $tuple: Into<UntypedVal>
                ),*
            {
                #[allow(non_snake_case)]
                #[inline]
                fn encode_untyped_slice(self, results: &mut [UntypedVal]) -> Result<(), UntypedError> {
                    match results {
                        [ $( [< _results_ $tuple >] ,)* ] => {
                            let ( $( [< _self_ $tuple >] ,)* ) = self;
                            $(
                                *[< _results_ $tuple >] = <$tuple as Into<UntypedVal>>::into([< _self_ $tuple >]);
                            )*
                            Ok(())
                        }
                        _ => Err(UntypedError::invalid_len())
                    }
                }
            }
        }
    };
}
for_each_tuple!(impl_encode_untyped_slice);<|MERGE_RESOLUTION|>--- conflicted
+++ resolved
@@ -959,16 +959,12 @@
 
     /// Execute `f32.sqrt` Wasm operation.
     pub fn f32_sqrt(self) -> Self {
-<<<<<<< HEAD
-        self.execute_unary(<F32 as Float<F32>>::sqrt)
+        self.execute_unary(<F32 as Float>::sqrt)
     }
 
     /// Execute `f32.sqrt` Wasm operation.
     pub fn f32_sqrt_canonicalize_nan(self) -> Self {
         self.execute_unary(|value| <f32 as Float>::sqrt(value).canonicalize_nan())
-=======
-        self.execute_unary(<f32 as Float>::sqrt)
->>>>>>> 575b608c
     }
 
     /// Execute `f64.abs` Wasm operation.
