mod construct;
mod immediate;
mod provider;
mod utils;

#[cfg(test)]
mod tests;

pub(crate) use self::{
    immediate::{AnyConst16, AnyConst32, Const16, Const32},
    provider::{Provider, ProviderSliceStack, UntypedProvider},
    utils::{
        BinInstr,
        BinInstrImm,
        BinInstrImm16,
        BlockFuel,
        BranchBinOpInstr,
        BranchBinOpInstrImm,
        BranchBinOpInstrImm16,
        BranchComparator,
        BranchOffset,
        BranchOffset16,
        CallIndirectParams,
        ComparatorOffsetParam,
        DataSegmentIdx,
        ElementSegmentIdx,
        FuncIdx,
        GlobalIdx,
        LoadAtInstr,
        LoadInstr,
        LoadOffset16Instr,
        Register,
        RegisterSpan,
        RegisterSpanIter,
        Sign,
        SignatureIdx,
        StoreAtInstr,
        StoreInstr,
        StoreOffset16Instr,
        TableIdx,
        UnaryInstr,
    },
};
use crate::{engine::CompiledFunc, Error};
use core::num::{NonZeroI32, NonZeroI64, NonZeroU32, NonZeroU64};
use wasmi_core::TrapCode;

/// A Wasmi instruction.
///
/// Actually Wasmi instructions are composed of so-called instruction words.
/// In fact this type represents single instruction words but for simplicity
/// we call the type [`Instruction`] still.
/// Most instructions are composed of a single instruction words. An example of
/// this is [`Instruction::I32Add`]. However, some instructions like
/// [`Instruction::Select`] are composed of two or more instruction words.
/// The Wasmi bytecode translation phase makes sure that those instruction words
/// always appear in valid sequences. The Wasmi executor relies on this guarantee.
/// The documentation of each [`Instruction`] variant describes its encoding in the
/// `#Encoding` section of its documentation if it requires more than a single
/// instruction word for its encoding.
///
/// # Note
///
/// In the documentation of the variants  of [`Instruction`] we use
/// the following notation for different parameters and data of the
/// [`Instruction`] kinds:
///
/// - `rN`: Register
/// - `cN`: Constant (immediate) value
#[derive(Debug, Copy, Clone, PartialEq, Eq)]
pub enum Instruction {
    /// Traps the execution with the given [`TrapCode`].
    ///
    /// # Note
    ///
    /// Used to represent Wasm `unreachable` instruction
    /// as well as code paths that are determined to always
    /// lead to traps during execution. For example division
    /// by constant zero.
    Trap(TrapCode),
    /// Instruction generated to consume fuel for its associated basic block.
    ///
    /// # Note
    ///
    /// These instructions are only generated if fuel metering is enabled.
    ConsumeFuel(BlockFuel),

    /// A Wasm `return` instruction.
    ///
    /// # Note
    ///
    /// Returns nothing.
    Return,
    /// A Wasm `return` instruction.
    ///
    /// # Note
    ///
    /// Returns a single value stored in a register.
    ReturnReg {
        /// The returned value.
        value: Register,
    },
    /// A Wasm `return` instruction.
    ///
    /// # Note
    ///
    /// Returns two values stored in registers.
    ReturnReg2 {
        /// The returned values.
        values: [Register; 2],
    },
    /// A Wasm `return` instruction.
    ///
    /// # Note
    ///
    /// Returns three values stored in registers.
    ReturnReg3 {
        /// The returned values.
        values: [Register; 3],
    },
    /// A Wasm `return` instruction.
    ///
    /// # Note
    ///
    /// Returns a single 32-bit constant value.
    ReturnImm32 {
        /// The returned 32-bit constant value.
        value: AnyConst32,
    },
    /// A Wasm `return` instruction.
    ///
    /// # Note
    ///
    /// Returns a single 32-bit encoded `i64` constant value.
    ReturnI64Imm32 {
        /// The returned constant value.
        value: Const32<i64>,
    },
    /// A Wasm `return` instruction.
    ///
    /// # Note
    ///
    /// Returns a single 32-bit encoded `f64` constant value.
    ReturnF64Imm32 {
        /// The returned constant value.
        value: Const32<f64>,
    },
    /// A Wasm `return` instruction.
    ///
    /// # Note
    ///
    /// Returns values as stored in the [`RegisterSpanIter`].
    ReturnSpan {
        /// Identifier for a [`Provider`] slice.
        values: RegisterSpanIter,
    },
    /// A Wasm `return` instruction.
    ///
    /// # Note
    ///
    /// Returns many values accessed by registers.
    ///
    /// # Encoding
    ///
    /// Must be followed by
    ///
    /// 1. Zero or more [`Instruction::RegisterList`]
    /// 2. Followed by one of
    ///     - [`Instruction::Register`]
    ///     - [`Instruction::Register2`]
    ///     - [`Instruction::Register3`]
    ReturnMany {
        /// The first three returned values.
        values: [Register; 3],
    },

    /// A conditional `return` instruction.
    ///
    /// # Note
    ///
    /// This is used to translate certain conditional Wasm branches such as `br_if`.
    /// Returns back to the caller if and only if the `condition` value is non zero.
    ReturnNez {
        /// The register holding the condition to evaluate against zero.
        condition: Register,
    },
    /// A conditional `return` instruction.
    ///
    /// # Note
    ///
    /// Variant of [`Instruction::ReturnNez`] returning a single
    /// [`Register`] value if the `condition` evaluates to `true`.
    ReturnNezReg {
        /// The register holding the condition to evaluate against zero.
        condition: Register,
        /// The returned value.
        value: Register,
    },
    /// A conditional `return` instruction.
    ///
    /// # Note
    ///
    /// Variant of [`Instruction::ReturnNez`] returning two
    /// [`Register`] value if the `condition` evaluates to `true`.
    ReturnNezReg2 {
        /// The register holding the condition to evaluate against zero.
        condition: Register,
        /// The returned value.
        values: [Register; 2],
    },
    /// A conditional `return` instruction.
    ///
    /// # Note
    ///
    /// Variant of [`Instruction::ReturnNez`] returning a single
    /// [`AnyConst32`] value if the `condition` evaluates to `true`.
    ReturnNezImm32 {
        /// The register holding the condition to evaluate against zero.
        condition: Register,
        /// The returned value.
        value: AnyConst32,
    },
    /// A conditional `return` instruction.
    ///
    /// # Note
    ///
    /// Variant of [`Instruction::ReturnNez`] returning a single
    /// 32-bit encoded [`i64`] value if the `condition` evaluates to `true`.
    ReturnNezI64Imm32 {
        /// The register holding the condition to evaluate against zero.
        condition: Register,
        /// The returned value.
        value: Const32<i64>,
    },
    /// A conditional `return` instruction.
    ///
    /// # Note
    ///
    /// Variant of [`Instruction::ReturnNez`] returning a single
    /// 32-bit encoded [`f64`] value if the `condition` evaluates to `true`.
    ReturnNezF64Imm32 {
        /// The register holding the condition to evaluate against zero.
        condition: Register,
        /// The returned value.
        value: Const32<f64>,
    },
    /// A conditional `return` instruction.
    ///
    /// # Note
    ///
    /// Variant of [`Instruction::ReturnNez`] returning two or more values.
    ReturnNezSpan {
        /// The register holding the condition to evaluate against zero.
        condition: Register,
        /// The returned values.
        values: RegisterSpanIter,
    },
    /// A conditional `return` instruction.
    ///
    /// # Note
    ///
    /// Variant of [`Instruction::ReturnNez`] returning multiple register values.
    ///
    /// # Encoding
    ///
    /// Must be followed by
    ///
    /// 1. Zero or more [`Instruction::RegisterList`]
    /// 2. Followed by one of
    ///     - [`Instruction::Register`]
    ///     - [`Instruction::Register2`]
    ///     - [`Instruction::Register3`]
    ReturnNezMany {
        /// The register holding the condition to evaluate against zero.
        condition: Register,
        /// The first returned value.
        values: [Register; 2],
    },

    /// A Wasm `br` instruction.
    Branch {
        /// The branching offset for the instruction pointer.
        offset: BranchOffset,
    },

    /// A fallback instruction for cmp+branch instructions with branch offsets that cannot be 16-bit encoded.
    ///
    /// # Note
    ///
    /// This instruction fits in a single instruction word but arguably executes slower than
    /// cmp+branch instructions with a 16-bit encoded branch offset. It only ever gets encoded
    /// and used whenever a branch offset of a cmp+branch instruction cannot be 16-bit encoded.
    BranchCmpFallback {
        /// The left-hand side value for the comparison.
        lhs: Register,
        /// The right-hand side value for the comparison.
        ///
        /// # Note
        ///
        /// We allocate constant values as function local constant values and use
        /// their register to only require a single fallback instruction variant.
        rhs: Register,
        /// The register that stores the [`ComparatorOffsetParam`] of this instruction.
        ///
        /// # Note
        ///
        /// The [`ComparatorOffsetParam`] is loaded from register as `u64` value and
        /// decoded into a [`ComparatorOffsetParam`] before access its comparator
        /// and 32-bit branch offset fields.
        params: Register,
    },
    /// A fused [`Instruction::I32And`] and Wasm branch instruction.
    BranchI32And(BranchBinOpInstr),
    /// A fused [`Instruction::I32And`] and Wasm branch instruction.
    ///
    /// # Note
    ///
    /// Variant of [`Instruction::BranchI32And`] with 16-bit encoded constant `rhs`.
    BranchI32AndImm(BranchBinOpInstrImm16<i32>),
    /// A fused [`Instruction::I32Or`] and Wasm branch instruction.
    BranchI32Or(BranchBinOpInstr),
    /// A fused [`Instruction::I32Or`] and Wasm branch instruction.
    ///
    /// # Note
    ///
    /// Variant of [`Instruction::BranchI32Or`] with 16-bit encoded constant `rhs`.
    BranchI32OrImm(BranchBinOpInstrImm16<i32>),
    /// A fused [`Instruction::I32Xor`] and Wasm branch instruction.
    BranchI32Xor(BranchBinOpInstr),
    /// A fused [`Instruction::I32Xor`] and Wasm branch instruction.
    ///
    /// # Note
    ///
    /// Variant of [`Instruction::BranchI32Xor`] with 16-bit encoded constant `rhs`.
    BranchI32XorImm(BranchBinOpInstrImm16<i32>),

    /// A fused not-[`Instruction::I32And`] and Wasm branch instruction.
    BranchI32AndEqz(BranchBinOpInstr),
    /// A fused not-[`Instruction::I32And`] and Wasm branch instruction.
    ///
    /// # Note
    ///
    /// Variant of [`Instruction::BranchI32AndEqz`] with 16-bit encoded constant `rhs`.
    BranchI32AndEqzImm(BranchBinOpInstrImm16<i32>),
    /// A fused not-[`Instruction::I32Or`] and Wasm branch instruction.
    BranchI32OrEqz(BranchBinOpInstr),
    /// A fused not-[`Instruction::I32Or`] and Wasm branch instruction.
    ///
    /// # Note
    ///
    /// Variant of [`Instruction::BranchI32OrEqz`] with 16-bit encoded constant `rhs`.
    BranchI32OrEqzImm(BranchBinOpInstrImm16<i32>),
    /// A fused not-[`Instruction::I32Xor`] and Wasm branch instruction.
    BranchI32XorEqz(BranchBinOpInstr),
    /// A fused not-[`Instruction::I32Xor`] and Wasm branch instruction.
    ///
    /// # Note
    ///
    /// Variant of [`Instruction::BranchI32XorEqz`] with 16-bit encoded constant `rhs`.
    BranchI32XorEqzImm(BranchBinOpInstrImm16<i32>),

    /// A fused [`Instruction::I32Eq`] and Wasm branch instruction.
    BranchI32Eq(BranchBinOpInstr),
    /// A fused [`Instruction::I32Eq`] and Wasm branch instruction.
    ///
    /// # Note
    ///
    /// Variant of [`Instruction::BranchI32Eq`] with 16-bit encoded constant `rhs`.
    BranchI32EqImm(BranchBinOpInstrImm16<i32>),
    /// A fused [`Instruction::I32Ne`] and Wasm branch instruction.
    BranchI32Ne(BranchBinOpInstr),
    /// A fused [`Instruction::I32Ne`] and Wasm branch instruction.
    ///
    /// # Note
    ///
    /// Variant of [`Instruction::BranchI32Ne`] with 16-bit encoded constant `rhs`.
    BranchI32NeImm(BranchBinOpInstrImm16<i32>),

    /// A fused [`Instruction::I32LtS`] and Wasm branch instruction.
    BranchI32LtS(BranchBinOpInstr),
    /// A fused [`Instruction::I32LtS`] and Wasm branch instruction.
    ///
    /// # Note
    ///
    /// Variant of [`Instruction::BranchI32LtS`] with 16-bit encoded constant `rhs`.
    BranchI32LtSImm(BranchBinOpInstrImm16<i32>),
    /// A fused [`Instruction::I32LtU`] and Wasm branch instruction.
    BranchI32LtU(BranchBinOpInstr),
    /// A fused [`Instruction::I32LtU`] and Wasm branch instruction.
    ///
    /// # Note
    ///
    /// Variant of [`Instruction::BranchI32LtU`] with 16-bit encoded constant `rhs`.
    BranchI32LtUImm(BranchBinOpInstrImm16<u32>),
    /// A fused [`Instruction::I32LeS`] and Wasm branch instruction.
    BranchI32LeS(BranchBinOpInstr),
    /// A fused [`Instruction::I32LeS`] and Wasm branch instruction.
    ///
    /// # Note
    ///
    /// Variant of [`Instruction::BranchI32LeS`] with 16-bit encoded constant `rhs`.
    BranchI32LeSImm(BranchBinOpInstrImm16<i32>),
    /// A fused [`Instruction::I32LeU`] and Wasm branch instruction.
    BranchI32LeU(BranchBinOpInstr),
    /// A fused [`Instruction::I32LeU`] and Wasm branch instruction.
    ///
    /// # Note
    ///
    /// Variant of [`Instruction::BranchI32LeU`] with 16-bit encoded constant `rhs`.
    BranchI32LeUImm(BranchBinOpInstrImm16<u32>),
    /// A fused [`Instruction::I32GtS`] and Wasm branch instruction.
    BranchI32GtS(BranchBinOpInstr),
    /// A fused [`Instruction::I32GtS`] and Wasm branch instruction.
    ///
    /// # Note
    ///
    /// Variant of [`Instruction::BranchI32GtS`] with 16-bit encoded constant `rhs`.
    BranchI32GtSImm(BranchBinOpInstrImm16<i32>),
    /// A fused [`Instruction::I32GtU`] and Wasm branch instruction.
    BranchI32GtU(BranchBinOpInstr),
    /// A fused [`Instruction::I32GtU`] and Wasm branch instruction.
    ///
    /// # Note
    ///
    /// Variant of [`Instruction::BranchI32GtU`] with 16-bit encoded constant `rhs`.
    BranchI32GtUImm(BranchBinOpInstrImm16<u32>),
    /// A fused [`Instruction::I32GeS`] and Wasm branch instruction.
    BranchI32GeS(BranchBinOpInstr),
    /// A fused [`Instruction::I32GeS`] and Wasm branch instruction.
    ///
    /// # Note
    ///
    /// Variant of [`Instruction::BranchI32GeS`] with 16-bit encoded constant `rhs`.
    BranchI32GeSImm(BranchBinOpInstrImm16<i32>),
    /// A fused [`Instruction::I32GeU`] and Wasm branch instruction.
    BranchI32GeU(BranchBinOpInstr),
    /// A fused [`Instruction::I32GeU`] and Wasm branch instruction.
    ///
    /// # Note
    ///
    /// Variant of [`Instruction::BranchI32GeU`] with 16-bit encoded constant `rhs`.
    BranchI32GeUImm(BranchBinOpInstrImm16<u32>),

    /// A fused [`Instruction::I64Eq`] and Wasm branch instruction.
    BranchI64Eq(BranchBinOpInstr),
    /// A fused [`Instruction::I64Eq`] and Wasm branch instruction.
    ///
    /// # Note
    ///
    /// Variant of [`Instruction::BranchI64Eq`] with 16-bit encoded constant `rhs`.
    BranchI64EqImm(BranchBinOpInstrImm16<i64>),
    /// A fused [`Instruction::I64Ne`] and Wasm branch instruction.
    BranchI64Ne(BranchBinOpInstr),
    /// A fused [`Instruction::I64Ne`] and Wasm branch instruction.
    ///
    /// # Note
    ///
    /// Variant of [`Instruction::BranchI64Ne`] with 16-bit encoded constant `rhs`.
    BranchI64NeImm(BranchBinOpInstrImm16<i64>),

    /// A fused [`Instruction::I64LtS`] and Wasm branch instruction.
    BranchI64LtS(BranchBinOpInstr),
    /// A fused [`Instruction::I64LtS`] and Wasm branch instruction.
    ///
    /// # Note
    ///
    /// Variant of [`Instruction::BranchI64LtS`] with 16-bit encoded constant `rhs`.
    BranchI64LtSImm(BranchBinOpInstrImm16<i64>),
    /// A fused [`Instruction::I64LtU`] and Wasm branch instruction.
    BranchI64LtU(BranchBinOpInstr),
    /// A fused [`Instruction::I64LtU`] and Wasm branch instruction.
    ///
    /// # Note
    ///
    /// Variant of [`Instruction::BranchI64LtU`] with 16-bit encoded constant `rhs`.
    BranchI64LtUImm(BranchBinOpInstrImm16<u64>),
    /// A fused [`Instruction::I64LeS`] and Wasm branch instruction.
    BranchI64LeS(BranchBinOpInstr),
    /// A fused [`Instruction::I64LeS`] and Wasm branch instruction.
    ///
    /// # Note
    ///
    /// Variant of [`Instruction::BranchI64LeS`] with 16-bit encoded constant `rhs`.
    BranchI64LeSImm(BranchBinOpInstrImm16<i64>),
    /// A fused [`Instruction::I64LeU`] and Wasm branch instruction.
    BranchI64LeU(BranchBinOpInstr),
    /// A fused [`Instruction::I64LeU`] and Wasm branch instruction.
    ///
    /// # Note
    ///
    /// Variant of [`Instruction::BranchI64LeU`] with 16-bit encoded constant `rhs`.
    BranchI64LeUImm(BranchBinOpInstrImm16<u64>),
    /// A fused [`Instruction::I64GtS`] and Wasm branch instruction.
    BranchI64GtS(BranchBinOpInstr),
    /// A fused [`Instruction::I64GtS`] and Wasm branch instruction.
    ///
    /// # Note
    ///
    /// Variant of [`Instruction::BranchI64GtS`] with 16-bit encoded constant `rhs`.
    BranchI64GtSImm(BranchBinOpInstrImm16<i64>),
    /// A fused [`Instruction::I64GtU`] and Wasm branch instruction.
    BranchI64GtU(BranchBinOpInstr),
    /// A fused [`Instruction::I64GtU`] and Wasm branch instruction.
    ///
    /// # Note
    ///
    /// Variant of [`Instruction::BranchI64GtU`] with 16-bit encoded constant `rhs`.
    BranchI64GtUImm(BranchBinOpInstrImm16<u64>),
    /// A fused [`Instruction::I64GeS`] and Wasm branch instruction.
    BranchI64GeS(BranchBinOpInstr),
    /// A fused [`Instruction::I64GeS`] and Wasm branch instruction.
    ///
    /// # Note
    ///
    /// Variant of [`Instruction::BranchI64GeS`] with 16-bit encoded constant `rhs`.
    BranchI64GeSImm(BranchBinOpInstrImm16<i64>),
    /// A fused [`Instruction::I64GeU`] and Wasm branch instruction.
    BranchI64GeU(BranchBinOpInstr),
    /// A fused [`Instruction::I64GeU`] and Wasm branch instruction.
    ///
    /// # Note
    ///
    /// Variant of [`Instruction::BranchI64GeU`] with 16-bit encoded constant `rhs`.
    BranchI64GeUImm(BranchBinOpInstrImm16<u64>),

    /// A fused [`Instruction::F32Eq`] and Wasm branch instruction.
    BranchF32Eq(BranchBinOpInstr),
    /// A fused [`Instruction::F32Ne`] and Wasm branch instruction.
    BranchF32Ne(BranchBinOpInstr),

    /// A fused [`Instruction::F32Lt`] and Wasm branch instruction.
    BranchF32Lt(BranchBinOpInstr),
    /// A fused [`Instruction::F32Le`] and Wasm branch instruction.
    BranchF32Le(BranchBinOpInstr),
    /// A fused [`Instruction::F32Gt`] and Wasm branch instruction.
    BranchF32Gt(BranchBinOpInstr),
    /// A fused [`Instruction::F32Ge`] and Wasm branch instruction.
    BranchF32Ge(BranchBinOpInstr),

    /// A fused [`Instruction::F64Eq`] and Wasm branch instruction.
    BranchF64Eq(BranchBinOpInstr),
    /// A fused [`Instruction::F64Ne`] and Wasm branch instruction.
    BranchF64Ne(BranchBinOpInstr),

    /// A fused [`Instruction::F64Lt`] and Wasm branch instruction.
    BranchF64Lt(BranchBinOpInstr),
    /// A fused [`Instruction::F64Le`] and Wasm branch instruction.
    BranchF64Le(BranchBinOpInstr),
    /// A fused [`Instruction::F64Gt`] and Wasm branch instruction.
    BranchF64Gt(BranchBinOpInstr),
    /// A fused [`Instruction::F64Ge`] and Wasm branch instruction.
    BranchF64Ge(BranchBinOpInstr),

    /// A Wasm `br_table` instruction.
    ///
    /// # Encoding
    ///
    /// 1. May be followed by one of the copy instructions.
    /// 1. Must be followed `len_targets` times by any of:
    ///
    /// - [`Instruction::Branch`]
    /// - [`Instruction::Return`]
    /// - [`Instruction::ReturnReg`]
    /// - [`Instruction::ReturnImm32`]
    /// - [`Instruction::ReturnI64Imm32`]
    /// - [`Instruction::ReturnF64Imm32`]
    /// - [`Instruction::ReturnSpan`]
    BranchTable {
        /// The register holding the index of the instruction.
        index: Register,
        /// The number of branch table targets including the default target.
        len_targets: Const32<u32>,
    },

    /// Copies `value` to `result`.
    ///
    /// # Note
    ///
    /// This is a Wasmi utility instruction used to translate Wasm control flow.
    Copy {
        /// The register holding the result of the instruction.
        result: Register,
        /// The register holding the value to copy.
        value: Register,
    },
    /// Copies two [`Register`] values to `results`.
    ///
    /// # Note
    ///
    /// This is a Wasmi utility instruction used to translate Wasm control flow.
    Copy2 {
        /// The registers holding the result of the instruction.
        results: RegisterSpan,
        /// The registers holding the values to copy.
        values: [Register; 2],
    },
    /// Copies the 32-bit immediate `value` to `result`.
    ///
    /// # Note
    ///
    /// Variant of [`Instruction::Copy`] for 32-bit encoded immediate values.
    /// Read [`Instruction::Copy`] for more information about this instruction.
    CopyImm32 {
        /// The register holding the result of the instruction.
        result: Register,
        /// The 32-bit encoded immediate value to copy.
        value: AnyConst32,
    },
    /// Copies the 32-bit encoded `i64` immediate `value` to `result`.
    ///
    /// # Note
    ///
    /// - Variant of [`Instruction::Copy`] for 32-bit encodable `i64` immediate values.
    /// - Upon execution the 32-bit encoded `i32` `value` is sign extended to `i64` and copied into `result`.
    /// - Read [`Instruction::Copy`] for more information about this instruction.
    CopyI64Imm32 {
        /// The register holding the result of the instruction.
        result: Register,
        /// The 32-bit encoded `i64` immediate value to copy.
        value: Const32<i64>,
    },
    /// Copies the 32-bit encoded `f64` immediate `value` to `result`.
    ///
    /// # Note
    ///
    /// - Variant of [`Instruction::Copy`] for 32-bit encodable `f64` immediate values.
    /// - Upon execution the 32-bit encoded `f32` `value` is promoted to `f64` and copied into `result`.
    /// - Read [`Instruction::Copy`] for more information about this instruction.
    CopyF64Imm32 {
        /// The register holding the result of the instruction.
        result: Register,
        /// The 32-bit encoded `i64` immediate value to copy.
        value: Const32<f64>,
    },
    /// Copies `len` contiguous `values` [`RegisterSpan`] into `results` [`RegisterSpan`].
    ///
    /// Copies registers: `registers[results..results+len] <- registers[values..values+len]`
    ///
    /// # Note
    ///
    /// This [`Instruction`] serves as an optimization for cases were it is possible
    /// to copy whole spans instead of many individual register values bit by bit.
    CopySpan {
        /// The registers holding the result of this instruction.
        results: RegisterSpan,
        /// The contiguous registers holding the inputs of this instruction.
        values: RegisterSpan,
        /// The amount of copied registers.
        len: u16,
    },
    /// Variant of [`Instruction::CopySpan`] that assumes that `results` and `values` span do not overlap.
    CopySpanNonOverlapping {
        /// The registers holding the result of this instruction.
        results: RegisterSpan,
        /// The contiguous registers holding the inputs of this instruction.
        values: RegisterSpan,
        /// The amount of copied registers.
        len: u16,
    },
    /// Copies some [`Register`] values into `results` [`RegisterSpan`].
    ///
    /// # Encoding
    ///
    /// Must be followed by
    ///
    /// 1. Zero or more [`Instruction::RegisterList`]
    /// 2. Followed by one of
    ///     - [`Instruction::Register`]
    ///     - [`Instruction::Register2`]
    ///     - [`Instruction::Register3`]
    CopyMany {
        /// The registers holding the result of this instruction.
        results: RegisterSpan,
        /// The first two input registers to copy.
        values: [Register; 2],
    },
    /// Variant of [`Instruction::CopyMany`] that assumes that `results` and `values` do not overlap.
    ///
    /// Must be followed by
    ///
    /// 1. Zero or more [`Instruction::RegisterList`]
    /// 2. Followed by one of
    ///     - [`Instruction::Register`]
    ///     - [`Instruction::Register2`]
    ///     - [`Instruction::Register3`]
    CopyManyNonOverlapping {
        /// The registers holding the result of this instruction.
        results: RegisterSpan,
        /// The first two input registers to copy.
        values: [Register; 2],
    },

    /// Wasm `return_call` equivalent Wasmi instruction.
    ///
    /// # Note
    ///
    /// Used for tail calling internally compiled Wasm functions without parameters.
    ReturnCallInternal0 {
        /// The called internal function.
        func: CompiledFunc,
    },
    /// Wasm `return_call` equivalent Wasmi instruction.
    ///
    /// # Note
    ///
    /// Used for tail calling internally compiled Wasm functions with parameters.
    ///
    /// # Encoding (Parameters)
    ///
    /// Must be followed by
    ///
    /// 1. Zero or more [`Instruction::RegisterList`]
    /// 2. Followed by one of
    ///     - [`Instruction::Register`]
    ///     - [`Instruction::Register2`]
    ///     - [`Instruction::Register3`]
    ReturnCallInternal {
        /// The called internal function.
        func: CompiledFunc,
    },

    /// Wasm `return_call` equivalent Wasmi instruction.
    ///
    /// # Note
    ///
    /// Used for tail calling imported Wasm functions without parameters.
    ReturnCallImported0 {
        /// The called imported function.
        func: FuncIdx,
    },
    /// Wasm `return_call` equivalent Wasmi instruction.
    ///
    /// # Note
    ///
    /// Used for tail calling imported Wasm functions with parameters.
    ///
    /// # Encoding (Parameters)
    ///
    /// Must be followed by
    ///
    /// 1. Zero or more [`Instruction::RegisterList`]
    /// 2. Followed by one of
    ///     - [`Instruction::Register`]
    ///     - [`Instruction::Register2`]
    ///     - [`Instruction::Register3`]
    ReturnCallImported {
        /// The called imported function.
        func: FuncIdx,
    },

    /// Wasm `return_call_indirect` equivalent Wasmi instruction.
    ///
    /// # Note
    ///
    /// Used for indirectly calling Wasm functions without parameters.
    ///
    /// # Encoding
    ///
    /// Must be followed by
    ///
    /// 1. Either
    ///     - [`Instruction::CallIndirectParams`]: the `table` and `index`
    ///     - [`Instruction::CallIndirectParamsImm16`]: the `table` and 16-bit constant `index`
    ReturnCallIndirect0 {
        /// The called internal function.
        func_type: SignatureIdx,
    },
    /// Wasm `return_call_indirect` equivalent Wasmi instruction.
    ///
    /// # Note
    ///
    /// Used for indirectly calling Wasm functions with parameters.
    ///
    /// # Encoding
    ///
    /// Must be followed by
    ///
    /// 1. Either
    ///     - [`Instruction::CallIndirectParams`]: the `table` and `index`
    ///     - [`Instruction::CallIndirectParamsImm16`]: the `table` and 16-bit constant `index`
    /// 2. Zero or more [`Instruction::RegisterList`]
    /// 3. Followed by one of
    ///     - [`Instruction::Register`]
    ///     - [`Instruction::Register2`]
    ///     - [`Instruction::Register3`]
    ReturnCallIndirect {
        /// The called internal function.
        func_type: SignatureIdx,
    },

    /// Wasm `call` equivalent Wasmi instruction.
    ///
    /// # Note
    ///
    /// Used for calling internally compiled Wasm functions without parameters.
    CallInternal0 {
        /// The registers storing the results of the call.
        results: RegisterSpan,
        /// The called internal function.
        func: CompiledFunc,
    },
    /// Wasm `call` equivalent Wasmi instruction.
    ///
    /// # Note
    ///
    /// Used for calling internally compiled Wasm functions with parameters.
    ///
    /// # Encoding (Parameters)
    ///
    /// Must be followed by
    ///
    /// 1. Zero or more [`Instruction::RegisterList`]
    /// 2. Followed by one of
    ///     - [`Instruction::Register`]
    ///     - [`Instruction::Register2`]
    ///     - [`Instruction::Register3`]
    CallInternal {
        /// The registers storing the results of the call.
        results: RegisterSpan,
        /// The called internal function.
        func: CompiledFunc,
    },

    /// Wasm `call` equivalent Wasmi instruction.
    ///
    /// # Note
    ///
    /// Used for calling imported Wasm functions without parameters.
    CallImported0 {
        /// The registers storing the results of the call.
        results: RegisterSpan,
        /// The called imported function.
        func: FuncIdx,
    },
    /// Wasm `call` equivalent Wasmi instruction.
    ///
    /// # Note
    ///
    /// Used for calling imported Wasm functions with parameters.
    ///
    /// # Encoding (Parameters)
    ///
    /// Must be followed by
    ///
    /// 1. Zero or more [`Instruction::RegisterList`]
    /// 2. Followed by one of
    ///     - [`Instruction::Register`]
    ///     - [`Instruction::Register2`]
    ///     - [`Instruction::Register3`]
    CallImported {
        /// The registers storing the results of the call.
        results: RegisterSpan,
        /// The called imported function.
        func: FuncIdx,
    },

    /// Wasm `call_indirect` equivalent Wasmi instruction.
    ///
    /// # Note
    ///
    /// Used for indirectly calling Wasm functions without parameters.
    ///
    /// # Encoding
    ///
    /// Must be followed by
    ///
    /// 1. Either
    ///     - [`Instruction::CallIndirectParams`]: the `table` and `index`
    ///     - [`Instruction::CallIndirectParamsImm16`]: the `table` and 16-bit constant `index`
    CallIndirect0 {
        /// The registers storing the results of the call.
        results: RegisterSpan,
        /// The called internal function.
        func_type: SignatureIdx,
    },
    /// Wasm `call_indirect` equivalent Wasmi instruction.
    ///
    /// # Note
    ///
    /// Used for indirectly calling Wasm functions with parameters.
    ///
    /// # Encoding
    ///
    /// Must be followed by
    ///
    /// 1. Either
    ///     - [`Instruction::CallIndirectParams`]: the `table` and `index`
    ///     - [`Instruction::CallIndirectParamsImm16`]: the `table` and 16-bit constant `index`
    /// 2. Zero or more [`Instruction::RegisterList`]
    /// 3. Followed by one of
    ///     - [`Instruction::Register`]
    ///     - [`Instruction::Register2`]
    ///     - [`Instruction::Register3`]
    CallIndirect {
        /// The registers storing the results of the call.
        results: RegisterSpan,
        /// The called internal function.
        func_type: SignatureIdx,
    },

    /// A Wasm `select` or `select <ty>` instruction.
    ///
    /// Inspect `condition` and if `condition != 0`:
    ///
    /// - `true` : store `lhs` into `result`
    /// - `false`: store `rhs` into `result`
    ///
    /// # Encoding
    ///
    /// Must be followed by either of
    ///
    /// 1. [`Instruction::Register`]
    /// 1. [`Instruction::Const32`]
    /// 1. [`Instruction::I64Const32`]
    /// 1. [`Instruction::F64Const32`]
    ///
    /// to encode the `rhs` value.
    Select {
        /// The register holding the `result` value.
        result: Register,
        /// The register holding the `condition` value.
        condition: Register,
        /// The register holding the `lhs` value.
        lhs: Register,
    },
    /// Variant of [`Instruction::Select`] with swapped `lhs` and `rhs` values.
    ///
    /// # Encoding
    ///
    /// Must be followed by either of
    ///
    /// 1. [`Instruction::Register`]
    /// 1. [`Instruction::Const32`]
    /// 1. [`Instruction::I64Const32`]
    /// 1. [`Instruction::F64Const32`]
    ///
    /// to encode the `lhs` value.
    SelectRev {
        /// The register holding the `result` value.
        result: Register,
        /// The register holding the `condition` value.
        condition: Register,
        /// The register holding the `rhs` value.
        rhs: Register,
    },
    /// Variant of [`Instruction::Select`] where `lhs` and `rhs` are 32-bit constant values.
    ///
    /// # Encoding
    ///
    /// This [`Instruction`] is always encoded as pair:
    ///
    /// 1. [`Instruction::SelectImm32`] encodes `result` and `lhs`
    /// 2. [`Instruction::SelectImm32`] encodes `condition` and `rhs`.
    SelectImm32 {
        /// Register storing either the `result` or the `condition`.
        result_or_condition: Register,
        /// Either the constant 32-bit `lhs` or `rhs` value.
        lhs_or_rhs: AnyConst32,
    },
    /// Variant of [`Instruction::Select`] where `lhs` and `rhs` are 32-bit encoded `i64` constant values.
    ///
    /// # Encoding
    ///
    /// This [`Instruction`] is always encoded as pair:
    ///
    /// 1. [`Instruction::SelectI64Imm32`] encodes `result` and `lhs`
    /// 2. [`Instruction::SelectI64Imm32`] encodes `condition` and `rhs`.
    SelectI64Imm32 {
        /// Register storing either the `result` or the `condition`.
        result_or_condition: Register,
        /// Either the constant 32-bit `i64` `lhs` or `rhs` value.
        lhs_or_rhs: Const32<i64>,
    },
    /// Variant of [`Instruction::Select`] where `lhs` and `rhs` are 32-bit encoded `f64` constant values.
    ///
    /// # Encoding
    ///
    /// This [`Instruction`] is always encoded as pair:
    ///
    /// 1. [`Instruction::SelectF64Imm32`] encodes `result` and `lhs`
    /// 2. [`Instruction::SelectF64Imm32`] encodes `condition` and `rhs`.
    SelectF64Imm32 {
        /// Register storing either the `result` or the `condition`.
        result_or_condition: Register,
        /// Either the constant 32-bit `f64` `lhs` or `rhs` value.
        lhs_or_rhs: Const32<f64>,
    },

    /// A Wasm `ref.func` equivalent Wasmi instruction.
    RefFunc {
        /// The register storing the result of the instruction.
        result: Register,
        /// The index of the referenced function.
        func: FuncIdx,
    },

    /// Wasm `global.get` equivalent Wasmi instruction.
    GlobalGet {
        /// The register storing the result of the instruction.
        result: Register,
        /// The index identifying the global variable for the `global.get` instruction.
        global: GlobalIdx,
    },
    /// Wasm `global.set` equivalent Wasmi instruction.
    GlobalSet {
        /// The index identifying the global variable for the `global.set` instruction.
        global: GlobalIdx,
        /// The register holding the value to be stored in the global variable.
        input: Register,
    },
    /// Wasm `global.set` equivalent Wasmi instruction.
    ///
    /// # Note
    ///
    /// Variant of [`Instruction::GlobalSet`] for 16-bit encoded `i32` immutable `input` values.
    GlobalSetI32Imm16 {
        /// The index identifying the global variable for the `global.set` instruction.
        global: GlobalIdx,
        /// The 16-bit encoded `i32` value.
        input: Const16<i32>,
    },
    /// Wasm `global.set` equivalent Wasmi instruction.
    ///
    /// # Note
    ///
    /// Variant of [`Instruction::GlobalSet`] for 16-bit encoded `i64` immutable `input` values.
    GlobalSetI64Imm16 {
        /// The index identifying the global variable for the `global.set` instruction.
        global: GlobalIdx,
        /// The 16-bit encoded `i64` value.
        input: Const16<i64>,
    },

    /// Wasm `i32.load` equivalent Wasmi instruction.
    ///
    /// # Encoding
    ///
    /// This [`Instruction`] must be followed by an [`Instruction::Const32`]
    /// that represents the `offset` for the load/store operation.
    I32Load(LoadInstr),
    /// Wasm `i32.load` equivalent Wasmi instruction.
    ///
    /// # Note
    ///
    /// Variant of [`Instruction::I32Load`] with a constant load address.
    I32LoadAt(LoadAtInstr),
    /// Wasm `i32.load` equivalent Wasmi instruction.
    ///
    /// # Note
    ///
    /// Variant of [`Instruction::I32Load`] for small offset values.
    I32LoadOffset16(LoadOffset16Instr),

    /// Wasm `i64.load` equivalent Wasmi instruction.
    ///
    /// # Encoding
    ///
    /// This [`Instruction`] must be followed by an [`Instruction::Const32`]
    /// that represents the `offset` for the load/store operation.
    I64Load(LoadInstr),
    /// Wasm `i64.load` equivalent Wasmi instruction.
    ///
    /// # Note
    ///
    /// Variant of [`Instruction::I64Load`] with a constant load address.
    I64LoadAt(LoadAtInstr),
    /// Wasm `i64.load` equivalent Wasmi instruction.
    ///
    /// # Note
    ///
    /// Variant of [`Instruction::I64Load`] for small offset values.
    I64LoadOffset16(LoadOffset16Instr),

    /// Wasm `f32.load` equivalent Wasmi instruction.
    ///
    /// # Encoding
    ///
    /// This [`Instruction`] must be followed by an [`Instruction::Const32`]
    /// that represents the `offset` for the load/store operation.
    F32Load(LoadInstr),
    /// Wasm `f32.load` equivalent Wasmi instruction.
    ///
    /// # Note
    ///
    /// Variant of [`Instruction::F32Load`] with a constant load address.
    F32LoadAt(LoadAtInstr),
    /// Wasm `f32.load` equivalent Wasmi instruction.
    ///
    /// # Note
    ///
    /// Variant of [`Instruction::F32Load`] for small offset values.
    F32LoadOffset16(LoadOffset16Instr),

    /// Wasm `f64.load` equivalent Wasmi instruction.
    ///
    /// # Encoding
    ///
    /// This [`Instruction`] must be followed by an [`Instruction::Const32`]
    /// that represents the `offset` for the load/store operation.
    F64Load(LoadInstr),
    /// Wasm `f64.load` equivalent Wasmi instruction.
    ///
    /// # Note
    ///
    /// Variant of [`Instruction::F64Load`] with a constant load address.
    F64LoadAt(LoadAtInstr),
    /// Wasm `f64.load` equivalent Wasmi instruction.
    ///
    /// # Note
    ///
    /// Variant of [`Instruction::F64Load`] for small offset values.
    F64LoadOffset16(LoadOffset16Instr),

    /// Wasm `i32.load8_s` equivalent Wasmi instruction.
    ///
    /// # Encoding
    ///
    /// This [`Instruction`] must be followed by an [`Instruction::Const32`]
    /// that represents the `offset` for the load/store operation.
    I32Load8s(LoadInstr),
    /// Wasm `i32.load8_s` equivalent Wasmi instruction.
    ///
    /// # Note
    ///
    /// Variant of [`Instruction::I32Load8s`] with a constant load address.
    I32Load8sAt(LoadAtInstr),
    /// Wasm `i32.load8_s` equivalent Wasmi instruction.
    ///
    /// # Note
    ///
    /// Variant of [`Instruction::I32Load8s`] for small offset values.
    I32Load8sOffset16(LoadOffset16Instr),

    /// Wasm `i32.load8_u` equivalent Wasmi instruction.
    ///
    /// # Encoding
    ///
    /// This [`Instruction`] must be followed by an [`Instruction::Const32`]
    /// that represents the `offset` for the load/store operation.
    I32Load8u(LoadInstr),
    /// Wasm `i32.load8_u` equivalent Wasmi instruction.
    ///
    /// # Note
    ///
    /// Variant of [`Instruction::I32Load8u`] with a constant load address.
    I32Load8uAt(LoadAtInstr),
    /// Wasm `i32.load8_u` equivalent Wasmi instruction.
    ///
    /// # Note
    ///
    /// Variant of [`Instruction::I32Load8u`] for small offset values.
    I32Load8uOffset16(LoadOffset16Instr),

    /// Wasm `i32.load16_s` equivalent Wasmi instruction.
    ///
    /// # Encoding
    ///
    /// This [`Instruction`] must be followed by an [`Instruction::Const32`]
    /// that represents the `offset` for the load/store operation.
    I32Load16s(LoadInstr),
    /// Wasm `i32.load16_s` equivalent Wasmi instruction.
    ///
    /// # Note
    ///
    /// Variant of [`Instruction::I32Load16s`] with a constant load address.
    I32Load16sAt(LoadAtInstr),
    /// Wasm `i32.load16_s` equivalent Wasmi instruction.
    ///
    /// # Note
    ///
    /// Variant of [`Instruction::I32Load16s`] for small offset values.
    I32Load16sOffset16(LoadOffset16Instr),

    /// Wasm `i32.load16_u` equivalent Wasmi instruction.
    ///
    /// # Encoding
    ///
    /// This [`Instruction`] must be followed by an [`Instruction::Const32`]
    /// that represents the `offset` for the load/store operation.
    I32Load16u(LoadInstr),
    /// Wasm `i32.load16_u` equivalent Wasmi instruction.
    ///
    /// # Note
    ///
    /// Variant of [`Instruction::I32Load16u`] with a constant load address.
    I32Load16uAt(LoadAtInstr),
    /// Wasm `i32.load16_u` equivalent Wasmi instruction.
    ///
    /// # Note
    ///
    /// Variant of [`Instruction::I32Load16u`] for small offset values.
    I32Load16uOffset16(LoadOffset16Instr),

    /// Wasm `i64.load8_s` equivalent Wasmi instruction.
    ///
    /// # Encoding
    ///
    /// This [`Instruction`] must be followed by an [`Instruction::Const32`]
    /// that represents the `offset` for the load/store operation.
    I64Load8s(LoadInstr),
    /// Wasm `i64.load8_s` equivalent Wasmi instruction.
    ///
    /// # Note
    ///
    /// Variant of [`Instruction::I64Load8s`] with a constant load address.
    I64Load8sAt(LoadAtInstr),
    /// Wasm `i64.load8_s` equivalent Wasmi instruction.
    ///
    /// # Note
    ///
    /// Variant of [`Instruction::I64Load8s`] for small offset values.
    I64Load8sOffset16(LoadOffset16Instr),

    /// Wasm `i64.load8_u` equivalent Wasmi instruction.
    ///
    /// # Encoding
    ///
    /// This [`Instruction`] must be followed by an [`Instruction::Const32`]
    /// that represents the `offset` for the load/store operation.
    I64Load8u(LoadInstr),
    /// Wasm `i64.load8_u` equivalent Wasmi instruction.
    ///
    /// # Note
    ///
    /// Variant of [`Instruction::I64Load8u`] with a constant load address.
    I64Load8uAt(LoadAtInstr),
    /// Wasm `i64.load8_u` equivalent Wasmi instruction.
    ///
    /// # Note
    ///
    /// Variant of [`Instruction::I64Load8u`] for small offset values.
    I64Load8uOffset16(LoadOffset16Instr),

    /// Wasm `i64.load16_s` equivalent Wasmi instruction.
    ///
    /// # Encoding
    ///
    /// This [`Instruction`] must be followed by an [`Instruction::Const32`]
    /// that represents the `offset` for the load/store operation.
    I64Load16s(LoadInstr),
    /// Wasm `i64.load16_s` equivalent Wasmi instruction.
    ///
    /// # Note
    ///
    /// Variant of [`Instruction::I64Load16s`] with a constant load address.
    I64Load16sAt(LoadAtInstr),
    /// Wasm `i64.load16_s` equivalent Wasmi instruction.
    ///
    /// # Note
    ///
    /// Variant of [`Instruction::I64Load16s`] for small offset values.
    I64Load16sOffset16(LoadOffset16Instr),

    /// Wasm `i64.load16_u` equivalent Wasmi instruction.
    ///
    /// # Encoding
    ///
    /// This [`Instruction`] must be followed by an [`Instruction::Const32`]
    /// that represents the `offset` for the load/store operation.
    I64Load16u(LoadInstr),
    /// Wasm `i64.load16_u` equivalent Wasmi instruction.
    ///
    /// # Note
    ///
    /// Variant of [`Instruction::I64Load16u`] with a constant load address.
    I64Load16uAt(LoadAtInstr),
    /// Wasm `i64.load16_u` equivalent Wasmi instruction.
    ///
    /// # Note
    ///
    /// Variant of [`Instruction::I64Load16u`] for small offset values.
    I64Load16uOffset16(LoadOffset16Instr),

    /// Wasm `i64.load32_s` equivalent Wasmi instruction.
    ///
    /// # Encoding
    ///
    /// This [`Instruction`] must be followed by an [`Instruction::Const32`]
    /// that represents the `offset` for the load/store operation.
    I64Load32s(LoadInstr),
    /// Wasm `i64.load32_s` equivalent Wasmi instruction.
    ///
    /// # Note
    ///
    /// Variant of [`Instruction::I64Load32s`] with a constant load address.
    I64Load32sAt(LoadAtInstr),
    /// Wasm `i64.load32_s` equivalent Wasmi instruction.
    ///
    /// # Note
    ///
    /// Variant of [`Instruction::I64Load32s`] for small offset values.
    I64Load32sOffset16(LoadOffset16Instr),

    /// Wasm `i64.load32_u` equivalent Wasmi instruction.
    ///
    /// # Encoding
    ///
    /// This [`Instruction`] must be followed by an [`Instruction::Const32`]
    /// that represents the `offset` for the load/store operation.
    I64Load32u(LoadInstr),
    /// Wasm `i64.load32_u` equivalent Wasmi instruction.
    ///
    /// # Note
    ///
    /// Variant of [`Instruction::I64Load32u`] with a constant load address.
    I64Load32uAt(LoadAtInstr),
    /// Wasm `i64.load32_u` equivalent Wasmi instruction.
    ///
    /// # Note
    ///
    /// Variant of [`Instruction::I64Load32u`] for small offset values.
    I64Load32uOffset16(LoadOffset16Instr),

    /// Wasm `i32.store` equivalent Wasmi instruction.
    ///
    /// # Encoding
    ///
    /// Must be followed by [`Instruction::Register`] to encode `value`.
    I32Store(StoreInstr),
    /// Variant of [`Instruction::I32Store`] for 16-bit `offset`.
    I32StoreOffset16(StoreOffset16Instr<Register>),
    /// Variant of [`Instruction::I32StoreOffset16`] for constant 16-bit `value`.
    I32StoreOffset16Imm16(StoreOffset16Instr<Const16<i32>>),
    /// Variant of [`Instruction::I32Store`] for constant `address`.
    I32StoreAt(StoreAtInstr<Register>),
    /// Variant of [`Instruction::I32StoreAt`] for constant 16-bit `value`.
    I32StoreAtImm16(StoreAtInstr<Const16<i32>>),

    /// Wasm `i32.store8` equivalent Wasmi instruction.
    ///
    /// # Encoding
    ///
    /// Must be followed by [`Instruction::Register`] to encode `value`.
    I32Store8(StoreInstr),
    /// Variant of [`Instruction::I32Store8`] for 16-bit `offset`.
    I32Store8Offset16(StoreOffset16Instr<Register>),
    /// Variant of [`Instruction::I32Store8Offset16`] for constant `value`.
    I32Store8Offset16Imm(StoreOffset16Instr<i8>),
    /// Variant of [`Instruction::I32Store8`] for constant `address`.
    I32Store8At(StoreAtInstr<Register>),
    /// Variant of [`Instruction::I32Store8At`] for constant `value`.
    I32Store8AtImm(StoreAtInstr<i8>),

    /// Wasm `i32.store16` equivalent Wasmi instruction.
    ///
    /// # Encoding
    ///
    /// Must be followed by [`Instruction::Register`] to encode `value`.
    I32Store16(StoreInstr),
    /// Variant of [`Instruction::I32Store16`] for 16-bit `offset`.
    I32Store16Offset16(StoreOffset16Instr<Register>),
    /// Variant of [`Instruction::I32Store16Offset16`] for constant `value`.
    I32Store16Offset16Imm(StoreOffset16Instr<i16>),
    /// Variant of [`Instruction::I32Store16`] for constant `address`.
    I32Store16At(StoreAtInstr<Register>),
    /// Variant of [`Instruction::I32Store16At`] for constant `value`.
    I32Store16AtImm(StoreAtInstr<i16>),

    /// Wasm `i64.store` equivalent Wasmi instruction.
    ///
    /// # Encoding
    ///
    /// Must be followed by [`Instruction::Register`] to encode `value`.
    I64Store(StoreInstr),
    /// Variant of [`Instruction::I64Store`] for 16-bit `offset`.
    I64StoreOffset16(StoreOffset16Instr<Register>),
    /// Variant of [`Instruction::I64StoreOffset16`] for constant 16-bit `value`.
    I64StoreOffset16Imm16(StoreOffset16Instr<Const16<i64>>),
    /// Variant of [`Instruction::I64Store`] for constant `address`.
    I64StoreAt(StoreAtInstr<Register>),
    /// Variant of [`Instruction::I64StoreAt`] for 16-bit `value`.
    I64StoreAtImm16(StoreAtInstr<Const16<i64>>),

    /// Wasm `i64.store8` equivalent Wasmi instruction.
    ///
    /// # Encoding
    ///
    /// Must be followed by [`Instruction::Register`] to encode `value`.
    I64Store8(StoreInstr),
    /// Variant of [`Instruction::I64Store8`] for 16-bit `offset`.
    I64Store8Offset16(StoreOffset16Instr<Register>),
    /// Variant of [`Instruction::I64Store8Offset16`] for constant `value`.
    I64Store8Offset16Imm(StoreOffset16Instr<i8>),
    /// Variant of [`Instruction::I64Store8`] for constant `address`.
    I64Store8At(StoreAtInstr<Register>),
    /// Variant of [`Instruction::I64Store8At`] for constant `value`.
    I64Store8AtImm(StoreAtInstr<i8>),

    /// Wasm `i64.store16` equivalent Wasmi instruction.
    ///
    /// # Encoding
    ///
    /// Must be followed by [`Instruction::Register`] to encode `value`.
    I64Store16(StoreInstr),
    /// Variant of [`Instruction::I64Store16`] for 16-bit `offset`.
    I64Store16Offset16(StoreOffset16Instr<Register>),
    /// Variant of [`Instruction::I64Store16Offset16`] for constant `value`.
    I64Store16Offset16Imm(StoreOffset16Instr<i16>),
    /// Variant of [`Instruction::I64Store16`] for constant `address`.
    I64Store16At(StoreAtInstr<Register>),
    /// Variant of [`Instruction::I64Store16At`] for constant `value`.
    I64Store16AtImm(StoreAtInstr<i16>),

    /// Wasm `i64.store32` equivalent Wasmi instruction.
    ///
    /// # Encoding
    ///
    /// Must be followed by [`Instruction::Register`] to encode `value`.
    I64Store32(StoreInstr),
    /// Variant of [`Instruction::I64Store32`] for 16-bit `offset`.
    I64Store32Offset16(StoreOffset16Instr<Register>),
    /// Variant of [`Instruction::I64Store32Offset16`] for constant 16-bit `value`.
    I64Store32Offset16Imm16(StoreOffset16Instr<Const16<i32>>),
    /// Variant of [`Instruction::I64Store32`] for constant `address`.
    I64Store32At(StoreAtInstr<Register>),
    /// Variant of [`Instruction::I64Store32At`] for constant 16-bit `value`.
    I64Store32AtImm16(StoreAtInstr<Const16<i32>>),

    /// Wasm `f32.store` equivalent Wasmi instruction.
    ///
    /// # Encoding
    ///
    /// Must be followed by an [`Instruction::Register`] to encode `value`.
    F32Store(StoreInstr),
    /// Variant of [`Instruction::F32Store`] for 16-bit `offset`.
    F32StoreOffset16(StoreOffset16Instr<Register>),
    /// Variant of [`Instruction::F32Store`] for constant `address`.
    F32StoreAt(StoreAtInstr<Register>),

    /// Wasm `f32.store` equivalent Wasmi instruction.
    ///
    /// # Encoding
    ///
    /// Must be followed by an [`Instruction::Register`] to encode `value`.
    F64Store(StoreInstr),
    /// Variant of [`Instruction::F32Store`] for 16-bit `offset`.
    F64StoreOffset16(StoreOffset16Instr<Register>),
    /// Variant of [`Instruction::F32Store`] for constant `address`.
    F64StoreAt(StoreAtInstr<Register>),

    /// `i32` equality comparison instruction: `r0 = r1 == r2`
    I32Eq(BinInstr),
    /// `i32` equality comparison instruction with immediate: `r0 = r1 == c0`
    ///
    /// # Note
    ///
    /// This is an optimization of [`Instruction::I32Eq`]
    /// for 16-bit right-hand side constant values.
    I32EqImm16(BinInstrImm16<i32>),

    /// `i32` inequality comparison instruction: `r0 = r1 != r2`
    I32Ne(BinInstr),
    /// `i32` inequality comparison instruction with immediate: `r0 = r1 != c0`
    ///
    /// # Note
    ///
    /// This is an optimization of [`Instruction::I32Ne`]
    /// for 16-bit right-hand side constant values.
    I32NeImm16(BinInstrImm16<i32>),

    /// `i32` signed less-than comparison instruction: `r0 = r1 < r2`
    I32LtS(BinInstr),
    /// `i32` unsigned less-than comparison instruction: `r0 = r1 < r2`
    I32LtU(BinInstr),
    /// `i32` signed less-than comparison instruction with immediate: `r0 = r1 < c0`
    ///
    /// # Note
    ///
    /// This is an optimization of [`Instruction::I32LtS`]
    /// for small right-hand side constant values.
    I32LtSImm16(BinInstrImm16<i32>),
    /// `i32` unsigned less-than comparison instruction with immediate: `r0 = r1 < c0`
    ///
    /// # Note
    ///
    /// This is an optimization of [`Instruction::I32LtU`]
    /// for small right-hand side constant values.
    I32LtUImm16(BinInstrImm16<u32>),

    /// `i32` signed greater-than comparison instruction: `r0 = r1 > r2`
    I32GtS(BinInstr),
    /// `i32` unsigned greater-than comparison instruction: `r0 = r1 > r2`
    I32GtU(BinInstr),
    /// `i32` signed greater-than comparison instruction with immediate: `r0 = r1 > c0`
    ///
    /// # Note
    ///
    /// This is an optimization of [`Instruction::I32GtS`]
    /// for small right-hand side constant values.
    I32GtSImm16(BinInstrImm16<i32>),
    /// `i32` unsigned greater-than comparison instruction with immediate: `r0 = r1 > c0`
    ///
    /// # Note
    ///
    /// This is an optimization of [`Instruction::I32GtU`]
    /// for small right-hand side constant values.
    I32GtUImm16(BinInstrImm16<u32>),

    /// `i32` signed less-than or equals comparison instruction: `r0 = r1 <= r2`
    I32LeS(BinInstr),
    /// `i32` unsigned less-than or equals comparison instruction: `r0 = r1 <= r2`
    I32LeU(BinInstr),
    /// `i32` signed less-than or equals comparison instruction with immediate: `r0 = r1 <= c0`
    ///
    /// # Note
    ///
    /// This is an optimization of [`Instruction::I32LeS`]
    /// for small right-hand side constant values.
    I32LeSImm16(BinInstrImm16<i32>),
    /// `i32` unsigned less-than or equals comparison instruction with immediate: `r0 = r1 <= c0`
    ///
    /// # Note
    ///
    /// This is an optimization of [`Instruction::I32LeU`]
    /// for small right-hand side constant values.
    I32LeUImm16(BinInstrImm16<u32>),

    /// `i32` signed greater-than or equals comparison instruction: `r0 = r1 >= r2`
    I32GeS(BinInstr),
    /// `i32` unsigned greater-than or equals comparison instruction: `r0 = r1 >= r2`
    I32GeU(BinInstr),
    /// `i32` signed greater-than or equals comparison instruction with immediate: `r0 = r1 >= c0`
    ///
    /// # Note
    ///
    /// This is an optimization of [`Instruction::I32GeS`]
    /// for small right-hand side constant values.
    I32GeSImm16(BinInstrImm16<i32>),
    /// `i32` unsigned greater-than or equals comparison instruction with immediate: `r0 = r1 >= c0`
    ///
    /// # Note
    ///
    /// This is an optimization of [`Instruction::I32GeU`]
    /// for small right-hand side constant values.
    I32GeUImm16(BinInstrImm16<u32>),

    /// `i64` equality comparison instruction: `r0 = r1 == r2`
    I64Eq(BinInstr),
    /// `i64` equality comparison instruction with immediate: `r0 = r1 == c0`
    ///
    /// # Note
    ///
    /// This is an optimization of [`Instruction::I64Eq`]
    /// for 16-bit right-hand side constant values.
    I64EqImm16(BinInstrImm16<i64>),

    /// `i64` inequality comparison instruction: `r0 = r1 != r2`
    I64Ne(BinInstr),
    /// `i64` inequality comparison instruction with immediate: `r0 = r1 != c0`
    ///
    /// # Note
    ///
    /// This is an optimization of [`Instruction::I64Ne`]
    /// for 16-bit right-hand side constant values.
    I64NeImm16(BinInstrImm16<i64>),

    /// `i64` signed less-than comparison instruction: `r0 = r1 < r2`
    I64LtS(BinInstr),
    /// `i64` signed less-than comparison instruction with immediate: `r0 = r1 < c0`
    ///
    /// # Note
    ///
    /// This is an optimization of [`Instruction::I64LtS`]
    /// for small right-hand side constant values.
    I64LtSImm16(BinInstrImm16<i64>),

    /// `i64` unsigned less-than comparison instruction: `r0 = r1 < r2`
    I64LtU(BinInstr),
    /// `i64` unsigned less-than comparison instruction with immediate: `r0 = r1 < c0`
    ///
    /// # Note
    ///
    /// This is an optimization of [`Instruction::I64LtU`]
    /// for small right-hand side constant values.
    I64LtUImm16(BinInstrImm16<u64>),

    /// `i64` signed greater-than comparison instruction: `r0 = r1 > r2`
    I64GtS(BinInstr),
    /// `i64` signed greater-than comparison instruction with immediate: `r0 = r1 > c0`
    ///
    /// # Note
    ///
    /// This is an optimization of [`Instruction::I64GtS`]
    /// for small right-hand side constant values.
    I64GtSImm16(BinInstrImm16<i64>),

    /// `i64` unsigned greater-than comparison instruction: `r0 = r1 > r2`
    I64GtU(BinInstr),
    /// `i64` unsigned greater-than comparison instruction with immediate: `r0 = r1 > c0`
    ///
    /// # Note
    ///
    /// This is an optimization of [`Instruction::I64GtU`]
    /// for small right-hand side constant values.
    I64GtUImm16(BinInstrImm16<u64>),

    /// `i64` signed less-than or equals comparison instruction: `r0 = r1 <= r2`
    I64LeS(BinInstr),
    /// `i64` signed less-than or equals comparison instruction with immediate: `r0 = r1 <= c0`
    ///
    /// # Note
    ///
    /// This is an optimization of [`Instruction::I64LeS`]
    /// for small right-hand side constant values.
    I64LeSImm16(BinInstrImm16<i64>),

    /// `i64` unsigned less-than or equals comparison instruction: `r0 = r1 <= r2`
    I64LeU(BinInstr),
    /// `i64` unsigned less-than or equals comparison instruction with immediate: `r0 = r1 <= c0`
    ///
    /// # Note
    ///
    /// This is an optimization of [`Instruction::I64LeU`]
    /// for small right-hand side constant values.
    I64LeUImm16(BinInstrImm16<u64>),

    /// `i64` signed greater-than or equals comparison instruction: `r0 = r1 >= r2`
    I64GeS(BinInstr),
    /// `i64` signed greater-than or equals comparison instruction with immediate: `r0 = r1 >= c0`
    ///
    /// # Note
    ///
    /// This is an optimization of [`Instruction::I64GeS`]
    /// for small right-hand side constant values.
    I64GeSImm16(BinInstrImm16<i64>),

    /// `i64` unsigned greater-than or equals comparison instruction: `r0 = r1 >= r2`
    I64GeU(BinInstr),
    /// `i64` unsigned greater-than or equals comparison instruction with immediate: `r0 = r1 >= c0`
    ///
    /// # Note
    ///
    /// This is an optimization of [`Instruction::I64GeU`]
    /// for small right-hand side constant values.
    I64GeUImm16(BinInstrImm16<u64>),

    /// `f32` equality comparison instruction: `r0 = r1 == r2`
    F32Eq(BinInstr),
    /// `f32` inequality comparison instruction: `r0 = r1 != r2`
    F32Ne(BinInstr),
    /// `f32` less-than comparison instruction: `r0 = r1 < r2`
    F32Lt(BinInstr),
    /// `f32` less-than or equals comparison instruction: `r0 = r1 <= r2`
    F32Le(BinInstr),
    /// `f32` greater-than comparison instruction: `r0 = r1 > r2`
    F32Gt(BinInstr),
    /// `f32` greater-than or equals comparison instruction: `r0 = r1 >= r2`
    F32Ge(BinInstr),

    /// `f64` equality comparison instruction: `r0 = r1 == r2`
    F64Eq(BinInstr),
    /// `f64` inequality comparison instruction: `r0 = r1 != r2`
    F64Ne(BinInstr),
    /// `f64` less-than comparison instruction: `r0 = r1 < r2`
    F64Lt(BinInstr),
    /// `f64` less-than or equals comparison instruction: `r0 = r1 <= r2`
    F64Le(BinInstr),
    /// `f64` greater-than comparison instruction: `r0 = r1 > r2`
    F64Gt(BinInstr),
    /// `f64` greater-than or equals comparison instruction: `r0 = r1 >= r2`
    F64Ge(BinInstr),

    /// `i32` count-leading-zeros (clz) instruction.
    I32Clz(UnaryInstr),
    /// `i32` count-trailing-zeros (ctz) instruction.
    I32Ctz(UnaryInstr),
    /// `i32` pop-count instruction.
    I32Popcnt(UnaryInstr),

    /// `i32` add instruction: `r0 = r1 + r2`
    I32Add(BinInstr),
    /// `i32` add (small) immediate instruction: `r0 = r1 + c0`
    ///
    /// # Note
    ///
    /// Optimized variant of [`Instruction::I32Add`] for 16-bit constant values.
    I32AddImm16(BinInstrImm16<i32>),

    /// `i32` subtract instruction: `r0 = r1 - r2`
    I32Sub(BinInstr),
    /// `i32` subtract immediate instruction: `r0 = c0 - r1`
    ///
    /// # Note
    ///
    /// - Optimized variant of [`Instruction::I32Sub`] for 16-bit constant values.
    /// - Required instruction since subtraction is not commutative.
    I32SubImm16Rev(BinInstrImm16<i32>),

    /// `i32` multiply instruction: `r0 = r1 * r2`
    I32Mul(BinInstr),
    /// `i32` multiply immediate instruction: `r0 = r1 * c0`
    ///
    /// # Note
    ///
    /// Optimized variant of [`Instruction::I32Mul`] for 16-bit constant values.
    I32MulImm16(BinInstrImm16<i32>),

<<<<<<< HEAD
    /// Fused instruction to add a register and constant `i32` value to the `global` variable at index 0.
    ///
    /// This instruction represents the following Wasm instruction sequence:
    ///
    /// ```wat
    /// local.get $v
    /// i32.const $n
    /// i32.add
    /// global.set 0
    /// ```
    ///
    /// Where `$v` is a local variable index and `$n` is a `i32` literal.
    ///
    /// # Note
    ///
    /// - This is an instruction primarily intended to optimize Wasm instruction
    ///   sequences that emulate the shadow stack pointer arithmetic.
    /// - We operate on the global variable at index 0 because that is the index
    ///   that LLVM tends to use for its shadow stack pointer. Other Wasm producers
    ///   have not been checked and might differ.
    I32AddImmIntoGlobal0 {
        /// The `lhs` register for the addition.
        lhs: Register,
        /// The `rhs` constant value for the addition.
        rhs: Const32<i32>,
    },
    /// Fused instruction to add a constant `i32` value to the `global` variable at index 0.
    ///
    /// This instruction represents the following Wasm instruction sequence:
    ///
    /// ```wat
    /// global.get 0
    /// i32.const $n
    /// i32.add
    /// ```
    ///
    /// Where `$n` is a `i32` literal.
    ///
    /// # Note
    ///
    /// - This is an instruction primarily intended to optimize Wasm instruction
    ///   sequences that emulate the shadow stack pointer arithmetic.
    /// - We operate on the global variable at index 0 because that is the index
    ///   that LLVM tends to use for its shadow stack pointer. Other Wasm producers
    ///   have not been checked and might differ.
    I32AddImmFromGlobal0 {
        /// The register storing the result of the instruction.
        result: Register,
        /// The `rhs` constant value for the addition.
        rhs: Const32<i32>,
    },
    /// Fused instruction to add a constant `i32` value to the `global` variable at index 0.
    ///
    /// The result of this addition is stored both into
    ///
    /// - the `result` register
    /// - the `global` variable at index 0.
    ///
    /// This instruction represents the following Wasm instruction sequence:
    ///
    /// ```wat
    /// global.get 0
    /// i32.const $n
    /// i32.add
    /// local.tee $v
    /// global.set 0
    /// ```
    ///
    /// Where `$v` is a local variable index and `$n` is a `i32` literal.
    ///
    /// # Note
    ///
    /// - This is a refinement variant of [`Instruction::I32AddImmFromGlobal0`].
    /// - This is an instruction primarily intended to optimize Wasm instruction
    ///   sequences that emulate the shadow stack pointer arithmetic.
    /// - We operate on the global variable at index 0 because that is the index
    ///   that LLVM tends to use for its shadow stack pointer. Other Wasm producers
    ///   have not been checked and might differ.
    I32AddImmInoutGlobal0 {
        /// The register storing the result of the instruction.
        result: Register,
        /// The `rhs` constant value for the addition.
        rhs: Const32<i32>,
    },

    /// Wasm `i32.load` equivalent Wasmi instruction.
=======
    /// `i32` singed-division instruction: `r0 = r1 / r2`
    I32DivS(BinInstr),
    /// `i32` singed-division immediate instruction: `r0 = r1 / c0`
>>>>>>> 8136778e
    ///
    /// # Note
    ///
    /// - Optimized variant of [`Instruction::I32DivS`] for 16-bit constant values.
    /// - Guarantees that the right-hand side operand is not zero.
    I32DivSImm16(BinInstrImm16<NonZeroI32>),
    /// `i32` singed-division immediate instruction: `r0 = c0 / r1`
    ///
    /// # Note
    ///
    /// - Optimized variant of [`Instruction::I32DivU`] for 16-bit constant values.
    /// - Guarantees that the right-hand side operand is not zero.
    /// - Required instruction since signed-division is not commutative.
    I32DivSImm16Rev(BinInstrImm16<i32>),

    /// `i32` unsinged-division instruction: `r0 = r1 / r2`
    I32DivU(BinInstr),
    /// `i32` unsinged-division immediate instruction: `r0 = r1 / c0`
    ///
    /// # Note
    ///
    /// Guarantees that the right-hand side operand is not zero.
    ///
    /// # Encoding
    ///
    /// Optimized variant of [`Instruction::I32DivU`] for 16-bit constant values.
    I32DivUImm16(BinInstrImm16<NonZeroU32>),
    /// `i32` unsinged-division immediate instruction: `r0 = c0 / r1`
    ///
    /// # Note
    ///
    /// - Optimized variant of [`Instruction::I32DivU`] for 16-bit constant values.
    /// - Guarantees that the right-hand side operand is not zero.
    /// - Required instruction since `i32` unsigned-division is not commutative.
    I32DivUImm16Rev(BinInstrImm16<u32>),

    /// `i32` singed-remainder instruction: `r0 = r1 % r2`
    I32RemS(BinInstr),
    /// `i32` singed-remainder immediate instruction: `r0 = r1 % c0`
    ///
    /// # Note
    ///
    /// - Optimized variant of [`Instruction::I32RemS`] for 16-bit constant values.
    /// - Guarantees that the right-hand side operand is not zero.
    I32RemSImm16(BinInstrImm16<NonZeroI32>),
    /// `i32` singed-remainder immediate instruction: `r0 = c0 % r1`
    ///
    /// # Note
    ///
    /// - Optimized variant of [`Instruction::I32RemS`] for 16-bit constant values.
    /// - Guarantees that the right-hand side operand is not zero.
    /// - Required instruction since `i32` signed-remainder is not commutative.
    I32RemSImm16Rev(BinInstrImm16<i32>),

    /// `i32` unsigned-remainder instruction: `r0 = r1 % r2`
    I32RemU(BinInstr),
    /// `i32` singed-remainder immediate instruction: `r0 = r1 % c0`
    ///
    /// # Note
    ///
    /// - Optimized variant of [`Instruction::I32RemU`] for 16-bit constant values.
    /// - Guarantees that the right-hand side operand is not zero.
    I32RemUImm16(BinInstrImm16<NonZeroU32>),
    /// `i32` unsigned-remainder immediate instruction: `r0 = c0 % r1`
    ///
    /// # Note
    ///
    /// - Optimized variant of [`Instruction::I32RemU`] for 16-bit constant values.
    /// - Guarantees that the right-hand side operand is not zero.
    /// - Required instruction since unsigned-remainder is not commutative.
    I32RemUImm16Rev(BinInstrImm16<u32>),

    /// `i32` bitwise-and instruction: `r0 = r1 & r2`
    I32And(BinInstr),
    /// Fused Wasm `i32.and` + `i32.eqz` [`Instruction`].
    I32AndEqz(BinInstr),
    /// Fused Wasm `i32.and` + `i32.eqz` [`Instruction`] with 16-bit encoded immediate.
    I32AndEqzImm16(BinInstrImm16<i32>),
    /// `i32` bitwise-and (small) immediate instruction: `r0 = r1 & c0`
    ///
    /// # Note
    ///
    /// Optimized variant of [`Instruction::I32And`] for 16-bit constant values.
    I32AndImm16(BinInstrImm16<i32>),

    /// `i32` bitwise-or instruction: `r0 = r1 & r2`
    I32Or(BinInstr),
    /// Fused Wasm `i32.or` + `i32.eqz` [`Instruction`].
    I32OrEqz(BinInstr),
    /// Fused Wasm `i32.or` + `i32.eqz` [`Instruction`] with 16-bit encoded immediate.
    I32OrEqzImm16(BinInstrImm16<i32>),
    /// `i32` bitwise-or (small) immediate instruction: `r0 = r1 & c0`
    ///
    /// # Note
    ///
    /// Optimized variant of [`Instruction::I32Or`] for 16-bit constant values.
    I32OrImm16(BinInstrImm16<i32>),

    /// `i32` bitwise-or instruction: `r0 = r1 ^ r2`
    I32Xor(BinInstr),
    /// Fused Wasm `i32.xor` + `i32.eqz` [`Instruction`].
    I32XorEqz(BinInstr),
    /// Fused Wasm `i32.xor` + `i32.eqz` [`Instruction`] with 16-bit encoded immediate.
    I32XorEqzImm16(BinInstrImm16<i32>),
    /// `i32` bitwise-or (small) immediate instruction: `r0 = r1 ^ c0`
    ///
    /// # Note
    ///
    /// Optimized variant of [`Instruction::I32Xor`] for 16-bit constant values.
    I32XorImm16(BinInstrImm16<i32>),

    /// `i32` logical shift-left instruction: `r0 = r1 << r2`
    I32Shl(BinInstr),
    /// `i32` logical shift-left immediate instruction: `r0 = r1 << c0`
    ///
    /// # Note
    ///
    /// It is possible to use [`BinInstrImm16`] since the shift amount must
    /// always be smaller than the size of the source type in bits.
    I32ShlImm(BinInstrImm16<i32>),
    /// `i32` logical shift-left immediate instruction: `r0 = c0 << r1`
    ///
    /// # Note
    ///
    /// - Optimized variant of [`Instruction::I32Shl`] for 16-bit constant values.
    /// - Required instruction since logical shift-left is not commutative.
    I32ShlImm16Rev(BinInstrImm16<i32>),

    /// `i32` logical shift-right instruction: `r0 = r1 >> r2`
    I32ShrU(BinInstr),
    /// `i32` logical shift-right immediate instruction: `r0 = r1 >> c0`
    ///
    /// # Note
    ///
    /// It is possible to use [`BinInstrImm16`] since the shift amount must
    /// always be smaller than the size of the source type in bits.
    I32ShrUImm(BinInstrImm16<i32>),
    /// `i32` logical shift-right immediate instruction: `r0 = c0 >> r1`
    ///
    /// # Note
    ///
    /// - Optimized variant of [`Instruction::I32ShrU`] for 16-bit constant values.
    /// - Required instruction since `i32` logical shift-right is not commutative.
    I32ShrUImm16Rev(BinInstrImm16<i32>),

    /// `i32` arithmetic shift-right instruction: `r0 = r1 >> r2`
    I32ShrS(BinInstr),
    /// `i32` logical shift-right immediate instruction: `r0 = r1 >> c0`
    ///
    /// # Note
    ///
    /// It is possible to use [`BinInstrImm16`] since the shift amount must
    /// always be smaller than the size of the source type in bits.
    I32ShrSImm(BinInstrImm16<i32>),
    /// `i32` arithmetic shift-right immediate instruction: `r0 = c0 >> r1`
    ///
    /// # Note
    ///
    /// - Optimized variant of [`Instruction::I32ShrS`] for 16-bit constant values.
    /// - Required instruction since `arithmetic shift-right is not commutative.
    I32ShrSImm16Rev(BinInstrImm16<i32>),

    /// `i32` rotate-left instruction: `r0 = rotate_left(r1, r2)`
    I32Rotl(BinInstr),
    /// `i32` rotate-left immediate instruction: `r0 = rotate_left(r1, c0)`
    ///
    /// # Note
    ///
    /// It is possible to use [`BinInstrImm16`] since the shift amount must
    /// always be smaller than the size of the source type in bits.
    I32RotlImm(BinInstrImm16<i32>),
    /// `i32` rotate-left immediate instruction: `r0 = rotate_left(c0, r1)`
    ///
    /// # Note
    ///
    /// - Optimized variant of [`Instruction::I32Rotl`] for 16-bit constant values.
    /// - Required instruction since `i32` rotate-left is not commutative.
    I32RotlImm16Rev(BinInstrImm16<i32>),

    /// `i32` rotate-right instruction: `r0 = rotate_right(r1, r2)`
    I32Rotr(BinInstr),
    /// `i32` rotate-right immediate instruction: `r0 = rotate_right(r1, c0)`
    ///
    /// # Note
    ///
    /// It is possible to use [`BinInstrImm16`] since the shift amount must
    /// always be smaller than the size of the source type in bits.
    I32RotrImm(BinInstrImm16<i32>),
    /// `i32` rotate-right immediate instruction: `r0 = rotate_right(c0, r1)`
    ///
    /// # Note
    ///
    /// - Optimized variant of [`Instruction::I32Rotl`] for 16-bit constant values.
    /// - Required instruction since rotate-right is not commutative.
    I32RotrImm16Rev(BinInstrImm16<i32>),

    /// `i64` count-leading-zeros (clz) instruction.
    I64Clz(UnaryInstr),
    /// `i64` count-trailing-zeros (ctz) instruction.
    I64Ctz(UnaryInstr),
    /// `i64` pop-count instruction.
    I64Popcnt(UnaryInstr),

    /// `i64` add instruction: `r0 = r1 + r2`
    I64Add(BinInstr),
    /// `i64` add (small) immediate instruction: `r0 = r1 + c0`
    ///
    /// # Note
    ///
    /// Optimized variant of [`Instruction::I64Add`] for 16-bit constant values.
    I64AddImm16(BinInstrImm16<i64>),

    /// `i64` subtract instruction: `r0 = r1 - r2`
    I64Sub(BinInstr),
    /// `i64` subtract immediate instruction: `r0 = c0 - r1`
    ///
    /// # Note
    ///
    /// - Optimized variant of [`Instruction::I64Sub`] for 16-bit constant values.
    /// - Required instruction since subtraction is not commutative.
    I64SubImm16Rev(BinInstrImm16<i64>),

    /// `i64` multiply instruction: `r0 = r1 * r2`
    I64Mul(BinInstr),
    /// `i64` multiply immediate instruction: `r0 = r1 * c0`
    ///
    /// # Note
    ///
    /// Optimized variant of [`Instruction::I64Mul`] for 16-bit constant values.
    I64MulImm16(BinInstrImm16<i64>),

    /// `i64` singed-division instruction: `r0 = r1 / r2`
    I64DivS(BinInstr),
    /// `i64` singed-division immediate instruction: `r0 = r1 / c0`
    ///
    /// # Note
    ///
    /// - Optimized variant of [`Instruction::I64DivS`] for 16-bit constant values.
    /// - Guarantees that the right-hand side operand is not zero.
    I64DivSImm16(BinInstrImm16<NonZeroI64>),
    /// `i32` singed-division immediate instruction: `r0 = c0 / r1`
    ///
    /// # Note
    ///
    /// - Guarantees that the right-hand side operand is not zero.
    /// - Required instruction since signed-division is not commutative.
    /// - Optimized variant of [`Instruction::I64DivU`] for 16-bit constant values.
    I64DivSImm16Rev(BinInstrImm16<i64>),

    /// `i64` unsinged-division instruction: `r0 = r1 / r2`
    I64DivU(BinInstr),
    /// `i64` unsinged-division immediate instruction: `r0 = r1 / c0`
    ///
    /// # Note
    ///
    /// Guarantees that the right-hand side operand is not zero.
    ///
    /// # Encoding
    ///
    /// Optimized variant of [`Instruction::I64DivU`] for 16-bit constant values.
    I64DivUImm16(BinInstrImm16<NonZeroU64>),
    /// `i64` unsinged-division immediate instruction: `r0 = c0 / r1`
    ///
    /// # Note
    ///
    /// - Optimized variant of [`Instruction::I64DivU`] for 16-bit constant values.
    /// - Guarantees that the right-hand side operand is not zero.
    /// - Required instruction since unsigned-division is not commutative.
    I64DivUImm16Rev(BinInstrImm16<u64>),

    /// `i64` singed-remainder instruction: `r0 = r1 % r2`
    I64RemS(BinInstr),
    /// `i64` singed-remainder immediate instruction: `r0 = r1 % c0`
    ///
    /// # Note
    ///
    /// - Optimized variant of [`Instruction::I64RemS`] for 16-bit constant values.
    /// - Guarantees that the right-hand side operand is not zero.
    I64RemSImm16(BinInstrImm16<NonZeroI64>),
    /// `i64` singed-remainder immediate instruction: `r0 = c0 % r1`
    ///
    /// # Note
    ///
    /// - Optimized variant of [`Instruction::I64RemS`] for 16-bit constant values.
    /// - Guarantees that the right-hand side operand is not zero.
    /// - Required instruction since signed-remainder is not commutative.
    I64RemSImm16Rev(BinInstrImm16<i64>),

    /// `i64` unsigned-remainder instruction: `r0 = r1 % r2`
    I64RemU(BinInstr),
    /// `i64` singed-remainder immediate instruction: `r0 = r1 % c0`
    ///
    /// # Note
    ///
    /// - Optimized variant of [`Instruction::I64RemU`] for 16-bit constant values.
    /// - Guarantees that the right-hand side operand is not zero.
    I64RemUImm16(BinInstrImm16<NonZeroU64>),
    /// `i64` unsigned-remainder immediate instruction: `r0 = c0 % r1`
    ///
    /// # Note
    ///
    /// - Optimized variant of [`Instruction::I64RemU`] for 16-bit constant values.
    /// - Guarantees that the right-hand side operand is not zero.
    /// - Required instruction since unsigned-remainder is not commutative.
    I64RemUImm16Rev(BinInstrImm16<u64>),

    /// `i64` bitwise-and instruction: `r0 = r1 & r2`
    I64And(BinInstr),
    /// `i64` bitwise-and (small) immediate instruction: `r0 = r1 & c0`
    ///
    /// # Note
    ///
    /// Optimized variant of [`Instruction::I64And`] for 16-bit constant values.
    I64AndImm16(BinInstrImm16<i64>),

    /// `i64` bitwise-or instruction: `r0 = r1 & r2`
    I64Or(BinInstr),
    /// `i64` bitwise-or (small) immediate instruction: `r0 = r1 & c0`
    ///
    /// # Note
    ///
    /// Optimized variant of [`Instruction::I64Or`] for 16-bit constant values.
    I64OrImm16(BinInstrImm16<i64>),

    /// `i64` bitwise-or instruction: `r0 = r1 ^ r2`
    I64Xor(BinInstr),
    /// `i64` bitwise-or (small) immediate instruction: `r0 = r1 ^ c0`
    ///
    /// # Note
    ///
    /// Optimized variant of [`Instruction::I64Xor`] for 16-bit constant values.
    I64XorImm16(BinInstrImm16<i64>),

    /// `i64` logical shift-left instruction: `r0 = r1 << r2`
    I64Shl(BinInstr),
    /// `i64` logical shift-left immediate instruction: `r0 = r1 << c0`
    ///
    /// # Note
    ///
    /// It is possible to use [`BinInstrImm16`] since the shift amount must
    /// always be smaller than the size of the source type in bits.
    I64ShlImm(BinInstrImm16<i64>),
    /// `i64` logical shift-left immediate instruction: `r0 = c0 << r1`
    ///
    /// # Note
    ///
    /// - Optimized variant of [`Instruction::I64Shl`] for 16-bit constant values.
    /// - Required instruction since logical shift-left is not commutative.
    I64ShlImm16Rev(BinInstrImm16<i64>),

    /// `i64` logical shift-right instruction: `r0 = r1 >> r2`
    I64ShrU(BinInstr),
    /// `i64` logical shift-right immediate instruction: `r0 = r1 >> c0`
    ///
    /// # Note
    ///
    /// It is possible to use [`BinInstrImm16`] since the shift amount must
    /// always be smaller than the size of the source type in bits.
    I64ShrUImm(BinInstrImm16<i64>),
    /// `i64` logical shift-right immediate instruction: `r0 = c0 >> r1`
    ///
    /// # Note
    ///
    /// - Optimized variant of [`Instruction::I64ShrU`] for 16-bit constant values.
    /// - Required instruction since logical shift-right is not commutative.
    I64ShrUImm16Rev(BinInstrImm16<i64>),

    /// `i64` arithmetic shift-right instruction: `r0 = r1 >> r2`
    I64ShrS(BinInstr),
    /// `i64` logical shift-right immediate instruction: `r0 = r1 >> c0`
    ///
    /// # Note
    ///
    /// It is possible to use [`BinInstrImm16`] since the shift amount must
    /// always be smaller than the size of the source type in bits.
    I64ShrSImm(BinInstrImm16<i64>),
    /// `i64` arithmetic shift-right immediate instruction: `r0 = c0 >> r1`
    ///
    /// # Note
    ///
    /// - Optimized variant of [`Instruction::I64ShrS`] for 16-bit constant values.
    /// - Required instruction since arithmetic shift-right is not commutative.
    I64ShrSImm16Rev(BinInstrImm16<i64>),

    /// `i64` rotate-left instruction: `r0 = rotate_left(r1, r2)`
    I64Rotl(BinInstr),
    /// `i64` rotate-left immediate instruction: `r0 = rotate_left(r1, c0)`
    ///
    /// # Note
    ///
    /// It is possible to use [`BinInstrImm16`] since the shift amount must
    /// always be smaller than the size of the source type in bits.
    I64RotlImm(BinInstrImm16<i64>),
    /// `i64` rotate-left immediate instruction: `r0 = rotate_left(c0, r1)`
    ///
    /// # Note
    ///
    /// - Optimized variant of [`Instruction::I64Rotl`] for 16-bit constant values.
    /// - Required instruction since rotate-left is not commutative.
    I64RotlImm16Rev(BinInstrImm16<i64>),

    /// `i64` rotate-right instruction: `r0 = rotate_right(r1, r2)`
    I64Rotr(BinInstr),
    /// `i64` rotate-right immediate instruction: `r0 = rotate_right(r1, c0)`
    ///
    /// # Note
    ///
    /// It is possible to use [`BinInstrImm16`] since the shift amount must
    /// always be smaller than the size of the source type in bits.
    I64RotrImm(BinInstrImm16<i64>),
    /// `i64` rotate-right immediate instruction: `r0 = rotate_right(c0, r1)`
    ///
    /// # Note
    ///
    /// - Optimized variant of [`Instruction::I64Rotl`] for 16-bit constant values.
    /// - Required instruction since rotate-right is not commutative.
    I64RotrImm16Rev(BinInstrImm16<i64>),

    /// Wasm `i32.wrap_i64` instruction.
    I32WrapI64(UnaryInstr),
    /// Wasm `i64.extend_i32_s` instruction.
    I64ExtendI32S(UnaryInstr),
    /// Wasm `i64.extend_i32_u` instruction.
    I64ExtendI32U(UnaryInstr),

    /// Wasm `i32.extend8_s` instruction.
    ///
    /// # Note
    ///
    /// Instruction from the Wasm `sign-extension` proposal.
    I32Extend8S(UnaryInstr),
    /// Wasm `i32.extend16_s` instruction.
    ///
    /// # Note
    ///
    /// Instruction from the Wasm `sign-extension` proposal.
    I32Extend16S(UnaryInstr),
    /// Wasm `i64.extend8_s` instruction.
    ///
    /// # Note
    ///
    /// Instruction from the Wasm `sign-extension` proposal.
    I64Extend8S(UnaryInstr),
    /// Wasm(UnaryInstr) `i64.extend16_s` instruction.
    ///
    /// # Note
    ///
    /// Instruction from the Wasm `sign-extension` proposal.
    I64Extend16S(UnaryInstr),
    /// Wasm `i64.extend32_s` instruction.
    ///
    /// # Note
    ///
    /// Instruction from the Wasm `sign-extension` proposal.
    I64Extend32S(UnaryInstr),

    /// Wasm `f32.abs` instruction.
    F32Abs(UnaryInstr),
    /// Wasm `f32.neg` instruction.
    F32Neg(UnaryInstr),
    /// Wasm `f32.ceil` instruction.
    F32Ceil(UnaryInstr),
    /// Wasm `f32.floor` instruction.
    F32Floor(UnaryInstr),
    /// Wasm `f32.trunc` instruction.
    F32Trunc(UnaryInstr),
    /// Wasm `f32.nearest` instruction.
    F32Nearest(UnaryInstr),
    /// Wasm `f32.sqrt` instruction.
    F32Sqrt(UnaryInstr),
    /// Wasm `f32.add` instruction: `r0 = r1 + r2`
    F32Add(BinInstr),
    /// Wasm `f32.sub` instruction: `r0 = r1 - r2`
    F32Sub(BinInstr),
    /// Wasm `f32.mul` instruction: `r0 = r1 * r2`
    F32Mul(BinInstr),
    /// Wasm `f32.div` instruction: `r0 = r1 / r2`
    F32Div(BinInstr),
    /// Wasm `f32.min` instruction: `r0 = min(r1, r2)`
    F32Min(BinInstr),
    /// Wasm `f32.max` instruction: `r0 = max(r1, r2)`
    F32Max(BinInstr),
    /// Wasm `f32.copysign` instruction: `r0 = copysign(r1, r2)`
    F32Copysign(BinInstr),
    /// Wasm `f32.copysign` instruction with immediate: `r0 = copysign(r1, c0)`
    F32CopysignImm(BinInstrImm<Sign>),

    /// Wasm `f64.abs` instruction.
    F64Abs(UnaryInstr),
    /// Wasm `f64.neg` instruction.
    F64Neg(UnaryInstr),
    /// Wasm `f64.ceil` instruction.
    F64Ceil(UnaryInstr),
    /// Wasm `f64.floor` instruction.
    F64Floor(UnaryInstr),
    /// Wasm `f64.trunc` instruction.
    F64Trunc(UnaryInstr),
    /// Wasm `f64.nearest` instruction.
    F64Nearest(UnaryInstr),
    /// Wasm `f64.sqrt` instruction.
    F64Sqrt(UnaryInstr),
    /// Wasm `f64.add` instruction: `r0 = r1 + r2`
    F64Add(BinInstr),
    /// Wasm `f64.sub` instruction: `r0 = r1 - r2`
    F64Sub(BinInstr),
    /// Wasm `f64.mul` instruction: `r0 = r1 * r2`
    F64Mul(BinInstr),
    /// Wasm `f64.div` instruction: `r0 = r1 / r2`
    F64Div(BinInstr),
    /// Wasm `f64.min` instruction: `r0 = min(r1, r2)`
    F64Min(BinInstr),
    /// Wasm `f64.max` instruction: `r0 = max(r1, r2)`
    F64Max(BinInstr),
    /// Wasm `f64.copysign` instruction: `r0 = copysign(r1, r2)`
    F64Copysign(BinInstr),
    /// Wasm `f64.copysign` instruction with immediate: `r0 = copysign(r1, c0)`
    F64CopysignImm(BinInstrImm<Sign>),

    /// Wasm `i32.trunc_f32_s` instruction.
    I32TruncF32S(UnaryInstr),
    /// Wasm `i32.trunc_f32_u` instruction.
    I32TruncF32U(UnaryInstr),
    /// Wasm `i32.trunc_f64_s` instruction.
    I32TruncF64S(UnaryInstr),
    /// Wasm `i32.trunc_f64_u` instruction.
    I32TruncF64U(UnaryInstr),
    /// Wasm `i64.trunc_f32_s` instruction.
    I64TruncF32S(UnaryInstr),
    /// Wasm `i64.trunc_f32_u` instruction.
    I64TruncF32U(UnaryInstr),
    /// Wasm `i64.trunc_f64_s` instruction.
    I64TruncF64S(UnaryInstr),
    /// Wasm `i64.trunc_f64_u` instruction.
    I64TruncF64U(UnaryInstr),

    /// Wasm `i32.trunc_sat_f32_s` instruction.
    ///
    /// # Note
    ///
    /// Instruction from the Wasm `non-trapping float-to-int conversions` proposal.
    I32TruncSatF32S(UnaryInstr),
    /// Wasm `i32.trunc_sat_f32_u` instruction.
    ///
    /// # Note
    ///
    /// Instruction from the Wasm `non-trapping float-to-int conversions` proposal.
    I32TruncSatF32U(UnaryInstr),
    /// Wasm `i32.trunc_sat_f64_s` instruction.
    ///
    /// # Note
    ///
    /// Instruction from the Wasm `non-trapping float-to-int conversions` proposal.
    I32TruncSatF64S(UnaryInstr),
    /// Wasm `i32.trunc_sat_f64_u` instruction.
    ///
    /// # Note
    ///
    /// Instruction from the Wasm `non-trapping float-to-int conversions` proposal.
    I32TruncSatF64U(UnaryInstr),
    /// Wasm `i64.trunc_sat_f32_s` instruction.
    ///
    /// # Note
    ///
    /// Instruction from the Wasm `non-trapping float-to-int conversions` proposal.
    I64TruncSatF32S(UnaryInstr),
    /// Wasm `i64.trunc_sat_f32_u` instruction.
    ///
    /// # Note
    ///
    /// Instruction from the Wasm `non-trapping float-to-int conversions` proposal.
    I64TruncSatF32U(UnaryInstr),
    /// Wasm `i64.trunc_sat_f64_s` instruction.
    ///
    /// # Note
    ///
    /// Instruction from the Wasm `non-trapping float-to-int conversions` proposal.
    I64TruncSatF64S(UnaryInstr),
    /// Wasm `i64.trunc_sat_f64_u` instruction.
    ///
    /// # Note
    ///
    /// Instruction from the Wasm `non-trapping float-to-int conversions` proposal.
    I64TruncSatF64U(UnaryInstr),

    /// Wasm `f32.demote_f64` instruction.
    F32DemoteF64(UnaryInstr),
    /// Wasm `f64.promote_f32` instruction.
    F64PromoteF32(UnaryInstr),

    /// Wasm `f32.convert_i32_s` instruction.
    F32ConvertI32S(UnaryInstr),
    /// Wasm `f32.convert_i32_u` instruction.
    F32ConvertI32U(UnaryInstr),
    /// Wasm `f32.convert_i64_s` instruction.
    F32ConvertI64S(UnaryInstr),
    /// Wasm `f32.convert_i64_u` instruction.
    F32ConvertI64U(UnaryInstr),
    /// Wasm `f64.convert_i32_s` instruction.
    F64ConvertI32S(UnaryInstr),
    /// Wasm `f64.convert_i32_u` instruction.
    F64ConvertI32U(UnaryInstr),
    /// Wasm `f64.convert_i64_s` instruction.
    F64ConvertI64S(UnaryInstr),
    /// Wasm `f64.convert_i64_u` instruction.
    F64ConvertI64U(UnaryInstr),

    /// A Wasm `table.get` instruction: `result = table[index]`
    ///
    /// # Encoding
    ///
    /// This [`Instruction`] must be followed by an [`Instruction::TableIdx`].
    TableGet {
        /// The register storing the result of the instruction.
        result: Register,
        /// The register storing the index of the table element to get.
        index: Register,
    },
    /// Variant of [`Instruction::TableGet`] with constant `index` value.
    ///
    /// # Encoding
    ///
    /// This [`Instruction`] must be followed by an [`Instruction::TableIdx`].
    TableGetImm {
        /// The register storing the result of the instruction.
        result: Register,
        /// The constant `index` value of the table element to get.
        index: Const32<u32>,
    },

    /// A Wasm `table.size` instruction.
    TableSize {
        /// The register storing the result of the instruction.
        result: Register,
        /// The index identifying the table for the instruction.
        table: TableIdx,
    },

    /// A Wasm `table.set` instruction: `table[index] = value`
    ///
    /// # Encoding
    ///
    /// This [`Instruction`] must be followed by an [`Instruction::TableIdx`].
    TableSet {
        /// The register holding the `index` of the instruction.
        index: Register,
        /// The register holding the `value` of the instruction.
        value: Register,
    },
    /// Variant of [`Instruction::TableSet`] with constant `index` value.
    ///
    /// # Encoding
    ///
    /// This [`Instruction`] must be followed by an [`Instruction::TableIdx`].
    TableSetAt {
        /// The constant `index` of the instruction.
        index: Const32<u32>,
        /// The register holding the `value` of the instruction.
        value: Register,
    },

    /// Wasm `table.copy <dst> <src>` instruction.
    ///
    /// Copies elements from `table<src>[src..src+len]` to `table<dst>[dst..dst+len]`.
    ///
    /// # Encoding
    ///
    /// This [`Instruction`] must be followed by
    ///
    /// 1. [`Instruction::TableIdx`]: the `dst` Wasm table instance
    /// 2. [`Instruction::TableIdx`]: the `src` Wasm table instance
    TableCopy {
        /// The start index of the `dst` table.
        dst: Register,
        /// The start index of the `src` table.
        src: Register,
        /// The number of copied elements.
        len: Register,
    },
    /// Variant of [`Instruction::TableCopy`] with a constant 16-bit `dst` index.
    ///
    /// # Encoding
    ///
    /// This [`Instruction`] must be followed by
    ///
    /// 1. [`Instruction::TableIdx`]: the `dst` Wasm table instance
    /// 2. [`Instruction::TableIdx`]: the `src` Wasm table instance
    TableCopyTo {
        /// The start index of the `dst` table.
        dst: Const16<u32>,
        /// The start index of the `src` table.
        src: Register,
        /// The number of copied elements.
        len: Register,
    },
    /// Variant of [`Instruction::TableCopy`] with a constant 16-bit `src` index.
    ///
    /// # Encoding
    ///
    /// This [`Instruction`] must be followed by
    ///
    /// 1. [`Instruction::TableIdx`]: the `dst` Wasm table instance
    /// 2. [`Instruction::TableIdx`]: the `src` Wasm table instance
    TableCopyFrom {
        /// The start index of the `dst` table.
        dst: Register,
        /// The start index of the `src` table.
        src: Const16<u32>,
        /// The number of copied elements.
        len: Register,
    },
    /// Variant of [`Instruction::TableCopy`] with a constant 16-bit `dst` and `src` indices.
    ///
    /// # Encoding
    ///
    /// This [`Instruction`] must be followed by
    ///
    /// 1. [`Instruction::TableIdx`]: the `dst` Wasm table instance
    /// 2. [`Instruction::TableIdx`]: the `src` Wasm table instance
    TableCopyFromTo {
        /// The start index of the `dst` table.
        dst: Const16<u32>,
        /// The start index of the `src` table.
        src: Const16<u32>,
        /// The number of copied elements.
        len: Register,
    },
    /// Variant of [`Instruction::TableCopy`] with a constant 16-bit `len` field.
    ///
    /// # Note
    ///
    /// This instruction copies _exactly_ `len` elements between the tables.
    ///
    /// # Encoding
    ///
    /// This [`Instruction`] must be followed by
    ///
    /// 1. [`Instruction::TableIdx`]: the `dst` Wasm table instance
    /// 2. [`Instruction::TableIdx`]: the `src` Wasm table instance
    TableCopyExact {
        /// The start index of the `dst` table.
        dst: Register,
        /// The start index of the `src` table.
        src: Register,
        /// The number of copied elements.
        len: Const16<u32>,
    },
    /// Variant of [`Instruction::TableCopy`] with a constant 16-bit `len` and `dst`.
    ///
    /// # Note
    ///
    /// This instruction copies _exactly_ `len` elements between the tables.
    ///
    /// # Encoding
    ///
    /// This [`Instruction`] must be followed by
    ///
    /// 1. [`Instruction::TableIdx`]: the `dst` Wasm table instance
    /// 2. [`Instruction::TableIdx`]: the `src` Wasm table instance
    TableCopyToExact {
        /// The start index of the `dst` table.
        dst: Const16<u32>,
        /// The start index of the `src` table.
        src: Register,
        /// The number of copied elements.
        len: Const16<u32>,
    },
    /// Variant of [`Instruction::TableCopy`] with a constant 16-bit `len` and `src`.
    ///
    /// # Note
    ///
    /// This instruction copies _exactly_ `len` elements between the tables.
    ///
    /// # Encoding
    ///
    /// This [`Instruction`] must be followed by
    ///
    /// 1. [`Instruction::TableIdx`]: the `dst` Wasm table instance
    /// 2. [`Instruction::TableIdx`]: the `src` Wasm table instance
    TableCopyFromExact {
        /// The start index of the `dst` table.
        dst: Register,
        /// The start index of the `src` table.
        src: Const16<u32>,
        /// The number of copied elements.
        len: Const16<u32>,
    },
    /// Variant of [`Instruction::TableCopy`] with a constant 16-bit `len` and `src`.
    ///
    /// # Note
    ///
    /// This instruction copies _exactly_ `len` elements between the tables.
    ///
    /// # Encoding
    ///
    /// This [`Instruction`] must be followed by
    ///
    /// 1. [`Instruction::TableIdx`]: the `dst` Wasm table instance
    /// 2. [`Instruction::TableIdx`]: the `src` Wasm table instance
    TableCopyFromToExact {
        /// The start index of the `dst` table.
        dst: Const16<u32>,
        /// The start index of the `src` table.
        src: Const16<u32>,
        /// The number of copied elements.
        len: Const16<u32>,
    },

    /// Wasm `table.init <table> <elem>` instruction.
    ///
    /// Copies elements from `table[src..src+len]` to `table[dst..dst+len]`.
    ///
    /// # Encoding
    ///
    /// This [`Instruction`] must be followed by
    ///
    /// 1. [`Instruction::TableIdx`]: the Wasm `table` instance
    /// 2. [`Instruction::ElementSegmentIdx`]: the Wasm `element` segment instance
    TableInit {
        /// The start index of the `dst` table.
        dst: Register,
        /// The start index of the `src` table.
        src: Register,
        /// The number of copied elements.
        len: Register,
    },
    /// Variant of [`Instruction::TableInit`] with a constant 16-bit `dst` index.
    ///
    /// # Encoding
    ///
    /// This [`Instruction`] must be followed by
    ///
    /// 1. [`Instruction::TableIdx`]: the Wasm `table` instance
    /// 2. [`Instruction::ElementSegmentIdx`]: the Wasm `element` segment instance
    TableInitTo {
        /// The start index of the `dst` table.
        dst: Const16<u32>,
        /// The start index of the `src` table.
        src: Register,
        /// The number of copied elements.
        len: Register,
    },
    /// Variant of [`Instruction::TableInit`] with a constant 16-bit `src` index.
    ///
    /// # Encoding
    ///
    /// This [`Instruction`] must be followed by
    ///
    /// 1. [`Instruction::TableIdx`]: the Wasm `table` instance
    /// 2. [`Instruction::ElementSegmentIdx`]: the Wasm `element` segment instance
    TableInitFrom {
        /// The start index of the `dst` table.
        dst: Register,
        /// The start index of the `src` table.
        src: Const16<u32>,
        /// The number of copied elements.
        len: Register,
    },
    /// Variant of [`Instruction::TableInit`] with a constant 16-bit `dst` and `src` indices.
    ///
    /// # Encoding
    ///
    /// This [`Instruction`] must be followed by
    ///
    /// 1. [`Instruction::TableIdx`]: the Wasm `table` instance
    /// 2. [`Instruction::ElementSegmentIdx`]: the Wasm `element` segment instance
    TableInitFromTo {
        /// The start index of the `dst` table.
        dst: Const16<u32>,
        /// The start index of the `src` table.
        src: Const16<u32>,
        /// The number of copied elements.
        len: Register,
    },
    /// Variant of [`Instruction::TableInit`] with a constant 16-bit `len` field.
    ///
    /// # Note
    ///
    /// This instruction copies _exactly_ `len` elements between the tables.
    ///
    /// # Encoding
    ///
    /// This [`Instruction`] must be followed by
    ///
    /// 1. [`Instruction::TableIdx`]: the Wasm `table` instance
    /// 2. [`Instruction::ElementSegmentIdx`]: the Wasm `element` segment instance
    TableInitExact {
        /// The start index of the `dst` table.
        dst: Register,
        /// The start index of the `src` table.
        src: Register,
        /// The number of copied elements.
        len: Const16<u32>,
    },
    /// Variant of [`Instruction::TableInit`] with a constant 16-bit `len` and `dst`.
    ///
    /// # Note
    ///
    /// This instruction copies _exactly_ `len` elements between the tables.
    ///
    /// # Encoding
    ///
    /// This [`Instruction`] must be followed by
    ///
    /// 1. [`Instruction::TableIdx`]: the Wasm `table` instance
    /// 2. [`Instruction::ElementSegmentIdx`]: the Wasm `element` segment instance
    TableInitToExact {
        /// The start index of the `dst` table.
        dst: Const16<u32>,
        /// The start index of the `src` table.
        src: Register,
        /// The number of copied elements.
        len: Const16<u32>,
    },
    /// Variant of [`Instruction::TableInit`] with a constant 16-bit `len` and `src`.
    ///
    /// # Note
    ///
    /// This instruction copies _exactly_ `len` elements between the tables.
    ///
    /// # Encoding
    ///
    /// This [`Instruction`] must be followed by
    ///
    /// 1. [`Instruction::TableIdx`]: the Wasm `table` instance
    /// 2. [`Instruction::ElementSegmentIdx`]: the Wasm `element` segment instance
    TableInitFromExact {
        /// The start index of the `dst` table.
        dst: Register,
        /// The start index of the `src` table.
        src: Const16<u32>,
        /// The number of copied elements.
        len: Const16<u32>,
    },
    /// Variant of [`Instruction::TableInit`] with a constant 16-bit `len` and `src`.
    ///
    /// # Note
    ///
    /// This instruction copies _exactly_ `len` elements between the tables.
    ///
    /// # Encoding
    ///
    /// This [`Instruction`] must be followed by
    ///
    /// 1. [`Instruction::TableIdx`]: the Wasm `table` instance
    /// 2. [`Instruction::ElementSegmentIdx`]: the Wasm `element` segment instance
    TableInitFromToExact {
        /// The start index of the `dst` table.
        dst: Const16<u32>,
        /// The start index of the `src` table.
        src: Const16<u32>,
        /// The number of copied elements.
        len: Const16<u32>,
    },

    /// Wasm `table.fill <table>` instruction: `table[dst..dst+len] = value`
    ///
    /// # Encoding
    ///
    /// This [`Instruction`] must be followed by
    ///
    /// 1. [`Instruction::TableIdx`]: the Wasm `table` instance
    TableFill {
        /// The start index of the table to fill.
        dst: Register,
        /// The number of elements to fill.
        len: Register,
        /// The value of the filled elements.
        value: Register,
    },
    /// Variant of [`Instruction::TableFill`] with 16-bit constant `dst` index.
    ///
    /// # Encoding
    ///
    /// This [`Instruction`] must be followed by
    ///
    /// 1. [`Instruction::TableIdx`]: the Wasm `table` instance
    TableFillAt {
        /// The start index of the table to fill.
        dst: Const16<u32>,
        /// The number of elements to fill.
        len: Register,
        /// The value of the filled elements.
        value: Register,
    },
    /// Variant of [`Instruction::TableFill`] with 16-bit constant `len` index.
    ///
    /// # Encoding
    ///
    /// This [`Instruction`] must be followed by
    ///
    /// 1. [`Instruction::TableIdx`]: the Wasm `table` instance
    TableFillExact {
        /// The start index of the table to fill.
        dst: Register,
        /// The number of elements to fill.
        len: Const16<u32>,
        /// The value of the filled elements.
        value: Register,
    },
    /// Variant of [`Instruction::TableFill`] with 16-bit constant `dst` and `len` fields.
    ///
    /// # Encoding
    ///
    /// This [`Instruction`] must be followed by
    ///
    /// 1. [`Instruction::TableIdx`]: the Wasm `table` instance
    TableFillAtExact {
        /// The start index of the table to fill.
        dst: Const16<u32>,
        /// The number of elements to fill.
        len: Const16<u32>,
        /// The value of the filled elements.
        value: Register,
    },

    /// Wasm `table.grow <table>` instruction.
    ///
    /// # Encoding
    ///
    /// This [`Instruction`] must be followed by
    ///
    /// 1. [`Instruction::TableIdx`]: the Wasm `table` instance
    TableGrow {
        /// Register holding the result of the instruction.
        result: Register,
        /// The number of elements to add to the table.
        delta: Register,
        /// The value that is used to fill up the new cells.
        value: Register,
    },
    /// Variant of [`Instruction::TableGrow`] with 16-bit constant `delta`.
    ///
    /// # Encoding
    ///
    /// This [`Instruction`] must be followed by
    ///
    /// 1. [`Instruction::TableIdx`]: the Wasm `table` instance
    TableGrowImm {
        /// Register holding the result of the instruction.
        result: Register,
        /// The number of elements to add to the table.
        delta: Const16<u32>,
        /// The value that is used to fill up the new cells.
        value: Register,
    },

    /// A Wasm `elem.drop` equalivalent Wasmi instruction.
    ElemDrop(ElementSegmentIdx),
    /// A Wasm `data.drop` equalivalent Wasmi instruction.
    DataDrop(DataSegmentIdx),

    /// Wasm `memory.size` instruction.
    MemorySize {
        /// Register holding the result of the instruction.
        result: Register,
    },

    /// Wasm `memory.grow` instruction.
    MemoryGrow {
        /// Register holding the result of the instruction.
        result: Register,
        /// The number of pages to add to the memory.
        delta: Register,
    },
    /// Variant of [`Instruction::MemoryGrow`] with 16-bit constant `delta`.
    MemoryGrowBy {
        /// Register holding the result of the instruction.
        result: Register,
        /// The number of pages to add to the memory.
        delta: Const16<u32>,
    },

    /// Wasm `memory.copy` instruction.
    ///
    /// Copies elements from `memory[src..src+len]` to `memory[dst..dst+len]`.
    MemoryCopy {
        /// The start index of the `dst` memory.
        dst: Register,
        /// The start index of the `src` memory.
        src: Register,
        /// The number of copied bytes.
        len: Register,
    },
    /// Variant of [`Instruction::MemoryCopy`] with a constant 16-bit `dst` index.
    MemoryCopyTo {
        /// The start index of the `dst` memory.
        dst: Const16<u32>,
        /// The start index of the `src` memory.
        src: Register,
        /// The number of copied bytes.
        len: Register,
    },
    /// Variant of [`Instruction::MemoryCopy`] with a constant 16-bit `src` index.
    MemoryCopyFrom {
        /// The start index of the `dst` memory.
        dst: Register,
        /// The start index of the `src` memory.
        src: Const16<u32>,
        /// The number of copied bytes.
        len: Register,
    },
    /// Variant of [`Instruction::MemoryCopy`] with a constant 16-bit `dst` and `src` indices.
    MemoryCopyFromTo {
        /// The start index of the `dst` memory.
        dst: Const16<u32>,
        /// The start index of the `src` memory.
        src: Const16<u32>,
        /// The number of copied bytes.
        len: Register,
    },
    /// Variant of [`Instruction::MemoryCopy`] with a constant 16-bit `len` field.
    ///
    /// # Note
    ///
    /// This instruction copies _exactly_ `len` elements between the memories.
    MemoryCopyExact {
        /// The start index of the `dst` memory.
        dst: Register,
        /// The start index of the `src` memory.
        src: Register,
        /// The number of copied bytes.
        len: Const16<u32>,
    },
    /// Variant of [`Instruction::MemoryCopy`] with a constant 16-bit `len` and `dst`.
    ///
    /// # Note
    ///
    /// This instruction copies _exactly_ `len` elements between the memories.
    MemoryCopyToExact {
        /// The start index of the `dst` memory.
        dst: Const16<u32>,
        /// The start index of the `src` memory.
        src: Register,
        /// The number of copied bytes.
        len: Const16<u32>,
    },
    /// Variant of [`Instruction::MemoryCopy`] with a constant 16-bit `len` and `src`.
    ///
    /// # Note
    ///
    /// This instruction copies _exactly_ `len` elements between the memories.
    MemoryCopyFromExact {
        /// The start index of the `dst` memory.
        dst: Register,
        /// The start index of the `src` memory.
        src: Const16<u32>,
        /// The number of copied bytes.
        len: Const16<u32>,
    },
    /// Variant of [`Instruction::MemoryCopy`] with a constant 16-bit `len` and `src`.
    ///
    /// # Note
    ///
    /// This instruction copies _exactly_ `len` elements between the memories.
    MemoryCopyFromToExact {
        /// The start index of the `dst` memory.
        dst: Const16<u32>,
        /// The start index of the `src` memory.
        src: Const16<u32>,
        /// The number of copied bytes.
        len: Const16<u32>,
    },

    /// Wasm `memory.fill` instruction.
    ///
    /// Sets bytes of `memory[dst..dst+len]` to `value`.
    MemoryFill {
        /// The start index of the memory to fill.
        dst: Register,
        /// The byte value used to fill the memory.
        value: Register,
        /// The number of bytes to fill.
        len: Register,
    },
    /// Variant of [`Instruction::MemoryFill`] with 16-bit constant `dst` index.
    MemoryFillAt {
        /// The start index of the memory to fill.
        dst: Const16<u32>,
        /// The byte value used to fill the memory.
        value: Register,
        /// The number of bytes to fill.
        len: Register,
    },
    /// Variant of [`Instruction::MemoryFill`] with constant fill `value`.
    MemoryFillImm {
        /// The start index of the memory to fill.
        dst: Register,
        /// The byte value used to fill the memory.
        value: u8,
        /// The number of bytes to fill.
        len: Register,
    },
    /// Variant of [`Instruction::MemoryFill`] with 16-bit constant `len` value.
    MemoryFillExact {
        /// The start index of the memory to fill.
        dst: Register,
        /// The byte value used to fill the memory.
        value: Register,
        /// The number of bytes to fill.
        len: Const16<u32>,
    },
    /// Variant of [`Instruction::MemoryFill`] with constant `dst` index and `value`.
    MemoryFillAtImm {
        /// The start index of the memory to fill.
        dst: Const16<u32>,
        /// The byte value used to fill the memory.
        value: u8,
        /// The number of bytes to fill.
        len: Register,
    },
    /// Variant of [`Instruction::MemoryFill`] with constant `dst` index and `len`.
    MemoryFillAtExact {
        /// The start index of the memory to fill.
        dst: Const16<u32>,
        /// The byte value used to fill the memory.
        value: Register,
        /// The number of bytes to fill.
        len: Const16<u32>,
    },
    /// Variant of [`Instruction::MemoryFill`] with constant fill `value` and `len`.
    MemoryFillImmExact {
        /// The start index of the memory to fill.
        dst: Register,
        /// The byte value used to fill the memory.
        value: u8,
        /// The number of bytes to fill.
        len: Const16<u32>,
    },
    /// Variant of [`Instruction::MemoryFill`] with constant `dst` index, fill `value` and `len`.
    MemoryFillAtImmExact {
        /// The start index of the memory to fill.
        dst: Const16<u32>,
        /// The byte value used to fill the memory.
        value: u8,
        /// The number of bytes to fill.
        len: Const16<u32>,
    },

    /// Wasm `memory.init <data>` instruction.
    ///
    /// Initializes bytes of `memory[dst..dst+len]` from `data[src..src+len]`.
    ///
    /// # Encoding
    ///
    /// This [`Instruction`] must be followed by
    ///
    /// 1. [`Instruction::DataSegmentIdx`]: the `data` segment to initialize the memory
    MemoryInit {
        /// The start index of the `dst` memory.
        dst: Register,
        /// The start index of the `src` data segment.
        src: Register,
        /// The number of bytes to initialize.
        len: Register,
    },
    /// Variant of [`Instruction::MemoryInit`] with a constant 16-bit `dst` index.
    ///
    /// # Encoding
    ///
    /// This [`Instruction`] must be followed by
    ///
    /// 1. [`Instruction::DataSegmentIdx`]: the `data` segment to initialize the memory
    MemoryInitTo {
        /// The start index of the `dst` memory.
        dst: Const16<u32>,
        /// The start index of the `src` data segment.
        src: Register,
        /// The number of initialized bytes.
        len: Register,
    },
    /// Variant of [`Instruction::MemoryInit`] with a constant 16-bit `src` index.
    ///
    /// # Encoding
    ///
    /// This [`Instruction`] must be followed by
    ///
    /// 1. [`Instruction::DataSegmentIdx`]: the `data` segment to initialize the memory
    MemoryInitFrom {
        /// The start index of the `dst` memory.
        dst: Register,
        /// The start index of the `src` data segment.
        src: Const16<u32>,
        /// The number of initialized bytes.
        len: Register,
    },
    /// Variant of [`Instruction::MemoryInit`] with a constant 16-bit `dst` and `src` indices.
    ///
    /// # Encoding
    ///
    /// This [`Instruction`] must be followed by
    ///
    /// 1. [`Instruction::DataSegmentIdx`]: the `data` segment to initialize the memory
    MemoryInitFromTo {
        /// The start index of the `dst` memory.
        dst: Const16<u32>,
        /// The start index of the `src` data segment.
        src: Const16<u32>,
        /// The number of initialized bytes.
        len: Register,
    },
    /// Variant of [`Instruction::MemoryInit`] with a constant 16-bit `len` field.
    ///
    /// # Encoding
    ///
    /// This [`Instruction`] must be followed by
    ///
    /// 1. [`Instruction::DataSegmentIdx`]: the `data` segment to initialize the memory
    MemoryInitExact {
        /// The start index of the `dst` memory.
        dst: Register,
        /// The start index of the `src` data segment.
        src: Register,
        /// The number of initialized bytes.
        len: Const16<u32>,
    },
    /// Variant of [`Instruction::MemoryInit`] with a constant 16-bit `len` and `dst`.
    ///
    /// # Encoding
    ///
    /// This [`Instruction`] must be followed by
    ///
    /// 1. [`Instruction::DataSegmentIdx`]: the `data` segment to initialize the memory
    MemoryInitToExact {
        /// The start index of the `dst` memory.
        dst: Const16<u32>,
        /// The start index of the `src` data segment.
        src: Register,
        /// The number of initialized bytes.
        len: Const16<u32>,
    },
    /// Variant of [`Instruction::MemoryInit`] with a constant 16-bit `len` and `src`.
    ///
    /// # Encoding
    ///
    /// This [`Instruction`] must be followed by
    ///
    /// 1. [`Instruction::DataSegmentIdx`]: the `data` segment to initialize the memory
    MemoryInitFromExact {
        /// The start index of the `dst` memory.
        dst: Register,
        /// The start index of the `src` data segment.
        src: Const16<u32>,
        /// The number of initialized bytes.
        len: Const16<u32>,
    },
    /// Variant of [`Instruction::MemoryInit`] with a constant 16-bit `len` and `src`.
    ///
    /// # Encoding
    ///
    /// This [`Instruction`] must be followed by
    ///
    /// 1. [`Instruction::DataSegmentIdx`]: the `data` segment to initialize the memory
    MemoryInitFromToExact {
        /// The start index of the `dst` memory.
        dst: Const16<u32>,
        /// The start index of the `src` data segment.
        src: Const16<u32>,
        /// The number of initialized bytes.
        len: Const16<u32>,
    },

    /// A [`TableIdx`] instruction parameter.
    ///
    /// # Note
    ///
    /// This [`Instruction`] only acts as a parameter to another
    /// one and will never be executed itself directly.
    TableIdx(TableIdx),
    /// A [`DataSegmentIdx`] instruction parameter.
    ///
    /// # Note
    ///
    /// This [`Instruction`] only acts as a parameter to another
    /// one and will never be executed itself directly.
    DataSegmentIdx(DataSegmentIdx),
    /// A [`ElementSegmentIdx`] instruction parameter.
    ///
    /// # Note
    ///
    /// This [`Instruction`] only acts as a parameter to another
    /// one and will never be executed itself directly.
    ElementSegmentIdx(ElementSegmentIdx),
    /// A [`AnyConst32`] instruction parameter.
    ///
    /// # Note
    ///
    /// This [`Instruction`] only acts as a parameter to another
    /// one and will never be executed itself directly.
    Const32(AnyConst32),
    /// A [`Const32<i64>`] instruction parameter.
    ///
    /// # Note
    ///
    /// This [`Instruction`] only acts as a parameter to another
    /// one and will never be executed itself directly.
    I64Const32(Const32<i64>),
    /// A [`Const32<f64>`] instruction parameter.
    ///
    /// # Note
    ///
    /// This [`Instruction`] only acts as a parameter to another
    /// one and will never be executed itself directly.
    F64Const32(Const32<f64>),
    /// A [`Register`] instruction parameter.
    ///
    /// # Note
    ///
    /// This [`Instruction`] only acts as a parameter to another
    /// one and will never be executed itself directly.
    Register(Register),
    /// Two [`Register`] instruction parameters.
    ///
    /// # Note
    ///
    /// This [`Instruction`] only acts as a parameter to another
    /// one and will never be executed itself directly.
    Register2([Register; 2]),
    /// Three [`Register`] instruction parameters.
    ///
    /// # Note
    ///
    /// This [`Instruction`] only acts as a parameter to another
    /// one and will never be executed itself directly.
    Register3([Register; 3]),
    /// [`Register`] slice parameters.
    ///
    /// # Note
    ///
    /// This [`Instruction`] only acts as a parameter to another
    /// one and will never be executed itself directly.
    ///
    /// # Encoding
    ///
    /// This must always be followed by one of
    ///
    /// - [`Instruction::Register`]
    /// - [`Instruction::Register2`]
    /// - [`Instruction::Register3`]
    RegisterList([Register; 3]),
    /// Auxiliary [`Instruction`] to encode table access information for indirect call instructions.
    CallIndirectParams(CallIndirectParams<Register>),
    /// Variant of [`Instruction::CallIndirectParams`] for 16-bit constant `index` parameter.
    CallIndirectParamsImm16(CallIndirectParams<Const16<u32>>),
}

impl Instruction {
    /// Convenience method to create a new [`Instruction::ConsumeFuel`].
    pub fn consume_fuel(amount: u64) -> Result<Self, Error> {
        let block_fuel = BlockFuel::try_from(amount)?;
        Ok(Self::ConsumeFuel(block_fuel))
    }

    /// Increases the fuel consumption of the [`Instruction::ConsumeFuel`] instruction by `delta`.
    ///
    /// # Panics
    ///
    /// - If `self` is not a [`Instruction::ConsumeFuel`] instruction.
    /// - If the new fuel consumption overflows the internal `u64` value.
    pub fn bump_fuel_consumption(&mut self, delta: u64) -> Result<(), Error> {
        match self {
            Self::ConsumeFuel(block_fuel) => block_fuel.bump_by(delta),
            instr => panic!("expected Instruction::ConsumeFuel but found: {instr:?}"),
        }
    }
}<|MERGE_RESOLUTION|>--- conflicted
+++ resolved
@@ -1031,6 +1031,91 @@
         input: Const16<i64>,
     },
 
+    /// Fused instruction to add a register and constant `i32` value to the `global` variable at index 0.
+    ///
+    /// This instruction represents the following Wasm instruction sequence:
+    ///
+    /// ```wat
+    /// local.get $v
+    /// i32.const $n
+    /// i32.add
+    /// global.set 0
+    /// ```
+    ///
+    /// Where `$v` is a local variable index and `$n` is a `i32` literal.
+    ///
+    /// # Note
+    ///
+    /// - This is an instruction primarily intended to optimize Wasm instruction
+    ///   sequences that emulate the shadow stack pointer arithmetic.
+    /// - We operate on the global variable at index 0 because that is the index
+    ///   that LLVM tends to use for its shadow stack pointer. Other Wasm producers
+    ///   have not been checked and might differ.
+    I32AddImmIntoGlobal0 {
+        /// The `lhs` register for the addition.
+        lhs: Register,
+        /// The `rhs` constant value for the addition.
+        rhs: Const32<i32>,
+    },
+    /// Fused instruction to add a constant `i32` value to the `global` variable at index 0.
+    ///
+    /// This instruction represents the following Wasm instruction sequence:
+    ///
+    /// ```wat
+    /// global.get 0
+    /// i32.const $n
+    /// i32.add
+    /// ```
+    ///
+    /// Where `$n` is a `i32` literal.
+    ///
+    /// # Note
+    ///
+    /// - This is an instruction primarily intended to optimize Wasm instruction
+    ///   sequences that emulate the shadow stack pointer arithmetic.
+    /// - We operate on the global variable at index 0 because that is the index
+    ///   that LLVM tends to use for its shadow stack pointer. Other Wasm producers
+    ///   have not been checked and might differ.
+    I32AddImmFromGlobal0 {
+        /// The register storing the result of the instruction.
+        result: Register,
+        /// The `rhs` constant value for the addition.
+        rhs: Const32<i32>,
+    },
+    /// Fused instruction to add a constant `i32` value to the `global` variable at index 0.
+    ///
+    /// The result of this addition is stored both into
+    ///
+    /// - the `result` register
+    /// - the `global` variable at index 0.
+    ///
+    /// This instruction represents the following Wasm instruction sequence:
+    ///
+    /// ```wat
+    /// global.get 0
+    /// i32.const $n
+    /// i32.add
+    /// local.tee $v
+    /// global.set 0
+    /// ```
+    ///
+    /// Where `$v` is a local variable index and `$n` is a `i32` literal.
+    ///
+    /// # Note
+    ///
+    /// - This is a refinement variant of [`Instruction::I32AddImmFromGlobal0`].
+    /// - This is an instruction primarily intended to optimize Wasm instruction
+    ///   sequences that emulate the shadow stack pointer arithmetic.
+    /// - We operate on the global variable at index 0 because that is the index
+    ///   that LLVM tends to use for its shadow stack pointer. Other Wasm producers
+    ///   have not been checked and might differ.
+    I32AddImmInoutGlobal0 {
+        /// The register storing the result of the instruction.
+        result: Register,
+        /// The `rhs` constant value for the addition.
+        rhs: Const32<i32>,
+    },
+
     /// Wasm `i32.load` equivalent Wasmi instruction.
     ///
     /// # Encoding
@@ -1695,98 +1780,9 @@
     /// Optimized variant of [`Instruction::I32Mul`] for 16-bit constant values.
     I32MulImm16(BinInstrImm16<i32>),
 
-<<<<<<< HEAD
-    /// Fused instruction to add a register and constant `i32` value to the `global` variable at index 0.
-    ///
-    /// This instruction represents the following Wasm instruction sequence:
-    ///
-    /// ```wat
-    /// local.get $v
-    /// i32.const $n
-    /// i32.add
-    /// global.set 0
-    /// ```
-    ///
-    /// Where `$v` is a local variable index and `$n` is a `i32` literal.
-    ///
-    /// # Note
-    ///
-    /// - This is an instruction primarily intended to optimize Wasm instruction
-    ///   sequences that emulate the shadow stack pointer arithmetic.
-    /// - We operate on the global variable at index 0 because that is the index
-    ///   that LLVM tends to use for its shadow stack pointer. Other Wasm producers
-    ///   have not been checked and might differ.
-    I32AddImmIntoGlobal0 {
-        /// The `lhs` register for the addition.
-        lhs: Register,
-        /// The `rhs` constant value for the addition.
-        rhs: Const32<i32>,
-    },
-    /// Fused instruction to add a constant `i32` value to the `global` variable at index 0.
-    ///
-    /// This instruction represents the following Wasm instruction sequence:
-    ///
-    /// ```wat
-    /// global.get 0
-    /// i32.const $n
-    /// i32.add
-    /// ```
-    ///
-    /// Where `$n` is a `i32` literal.
-    ///
-    /// # Note
-    ///
-    /// - This is an instruction primarily intended to optimize Wasm instruction
-    ///   sequences that emulate the shadow stack pointer arithmetic.
-    /// - We operate on the global variable at index 0 because that is the index
-    ///   that LLVM tends to use for its shadow stack pointer. Other Wasm producers
-    ///   have not been checked and might differ.
-    I32AddImmFromGlobal0 {
-        /// The register storing the result of the instruction.
-        result: Register,
-        /// The `rhs` constant value for the addition.
-        rhs: Const32<i32>,
-    },
-    /// Fused instruction to add a constant `i32` value to the `global` variable at index 0.
-    ///
-    /// The result of this addition is stored both into
-    ///
-    /// - the `result` register
-    /// - the `global` variable at index 0.
-    ///
-    /// This instruction represents the following Wasm instruction sequence:
-    ///
-    /// ```wat
-    /// global.get 0
-    /// i32.const $n
-    /// i32.add
-    /// local.tee $v
-    /// global.set 0
-    /// ```
-    ///
-    /// Where `$v` is a local variable index and `$n` is a `i32` literal.
-    ///
-    /// # Note
-    ///
-    /// - This is a refinement variant of [`Instruction::I32AddImmFromGlobal0`].
-    /// - This is an instruction primarily intended to optimize Wasm instruction
-    ///   sequences that emulate the shadow stack pointer arithmetic.
-    /// - We operate on the global variable at index 0 because that is the index
-    ///   that LLVM tends to use for its shadow stack pointer. Other Wasm producers
-    ///   have not been checked and might differ.
-    I32AddImmInoutGlobal0 {
-        /// The register storing the result of the instruction.
-        result: Register,
-        /// The `rhs` constant value for the addition.
-        rhs: Const32<i32>,
-    },
-
-    /// Wasm `i32.load` equivalent Wasmi instruction.
-=======
     /// `i32` singed-division instruction: `r0 = r1 / r2`
     I32DivS(BinInstr),
     /// `i32` singed-division immediate instruction: `r0 = r1 / c0`
->>>>>>> 8136778e
     ///
     /// # Note
     ///
