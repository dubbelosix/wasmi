use crate::{
    collections::arena::ArenaIndex,
<<<<<<< HEAD
=======
    core::{UntypedVal, ValType},
>>>>>>> 35eb6054
    module,
    store::Stored,
    AsContext,
    AsContextMut,
    Func,
    FuncRef,
    Global,
    Val,
};
use std::boxed::Box;

/// A raw index to a element segment entity.
#[derive(Debug, Copy, Clone, PartialEq, Eq, PartialOrd, Ord)]
pub struct ElementSegmentIdx(u32);

impl ArenaIndex for ElementSegmentIdx {
    fn into_usize(self) -> usize {
        self.0 as usize
    }

    fn from_usize(value: usize) -> Self {
        let value = value.try_into().unwrap_or_else(|error| {
            panic!("index {value} is out of bounds as element segment index: {error}")
        });
        Self(value)
    }
}

/// A Wasm data segment reference.
#[derive(Debug, Copy, Clone)]
#[repr(transparent)]
pub struct ElementSegment(Stored<ElementSegmentIdx>);

impl ElementSegment {
    /// Creates a new linear memory reference.
    pub fn from_inner(stored: Stored<ElementSegmentIdx>) -> Self {
        Self(stored)
    }

    /// Returns the underlying stored representation.
    pub fn as_inner(&self) -> &Stored<ElementSegmentIdx> {
        &self.0
    }

    /// Allocates a new [`ElementSegment`] on the store.
    ///
    /// # Errors
    ///
    /// If more than [`u32::MAX`] much linear memory is allocated.
    pub fn new(
        mut ctx: impl AsContextMut,
        elem: &module::ElementSegment,
        get_func: impl Fn(u32) -> Func,
        get_global: impl Fn(u32) -> Global,
    ) -> Self {
        let get_func = |index| get_func(index).into();
        let get_global = |index| get_global(index).get(&ctx);
        let entity = ElementSegmentEntity::new(elem, get_func, get_global);
        ctx.as_context_mut()
            .store
            .inner
            .alloc_element_segment(entity)
    }

    /// Returns the number of items in the [`ElementSegment`].
    pub fn size(&self, ctx: impl AsContext) -> u32 {
        ctx.as_context()
            .store
            .inner
            .resolve_element_segment(self)
            .size()
    }
}

/// An instantiated [`ElementSegmentEntity`].
///
/// # Note
///
/// With the `bulk-memory` Wasm proposal it is possible to interact
/// with element segments at runtime. Therefore Wasm instances now have
/// a need to have an instantiated representation of data segments.
#[derive(Debug)]
pub struct ElementSegmentEntity {
<<<<<<< HEAD
    /// The underlying items of the instance element segment.
    ///
    /// # Note
    ///
    /// These items are just readable after instantiation.
    /// Using Wasm `elem.drop` simply replaces the instance
    /// with an empty one.
    items: Option<ElementSegmentItems>,
}

impl From<&'_ module::ElementSegment> for ElementSegmentEntity {
    fn from(segment: &'_ module::ElementSegment) -> Self {
        match segment.kind() {
            module::ElementSegmentKind::Passive | module::ElementSegmentKind::Active(_) => Self {
                items: Some(segment.items_cloned()),
            },
            module::ElementSegmentKind::Declared => Self::empty(),
=======
    /// The [`ValType`] of elements of this [`ElementSegmentEntity`].
    ty: ValType,
    /// Pre-resolved untyped items of the Wasm element segment.
    items: Box<[UntypedVal]>,
}

impl ElementSegmentEntity {
    pub fn new(
        elem: &'_ module::ElementSegment,
        get_func: impl Fn(u32) -> FuncRef,
        get_global: impl Fn(u32) -> Val,
    ) -> Self {
        let ty = elem.ty();
        match elem.kind() {
            module::ElementSegmentKind::Passive | module::ElementSegmentKind::Active(_) => {
                let items = elem
                    .items()
                    .iter()
                    .map(|const_expr| {
                        const_expr.eval_with_context(&get_global, &get_func).unwrap_or_else(|| {
                            panic!("unexpected failed initialization of constant expression: {const_expr:?}")
                        })
                }).collect::<Box<[_]>>();
                Self {
                    ty,
                    // items: Some(elem.items_cloned()),
                    items,
                }
            }
            module::ElementSegmentKind::Declared => Self::empty(ty),
>>>>>>> 35eb6054
        }
    }

    /// Create an empty [`ElementSegmentEntity`] representing dropped element segments.
<<<<<<< HEAD
    fn empty() -> Self {
        Self { items: None }
=======
    fn empty(ty: ValType) -> Self {
        Self {
            ty,
            items: [].into(),
        }
    }

    /// Returns the [`ValType`] of elements in the [`ElementSegmentEntity`].
    pub fn ty(&self) -> ValType {
        self.ty
>>>>>>> 35eb6054
    }

    /// Returns the number of items in the [`ElementSegment`].
    pub fn size(&self) -> u32 {
        self.items().len() as u32
    }

    /// Returns the items of the [`ElementSegmentEntity`].
    pub fn items(&self) -> &[UntypedVal] {
        &self.items[..]
    }

    /// Drops the items of the [`ElementSegmentEntity`].
    pub fn drop_items(&mut self) {
        self.items = [].into();
    }
}<|MERGE_RESOLUTION|>--- conflicted
+++ resolved
@@ -1,9 +1,6 @@
 use crate::{
     collections::arena::ArenaIndex,
-<<<<<<< HEAD
-=======
     core::{UntypedVal, ValType},
->>>>>>> 35eb6054
     module,
     store::Stored,
     AsContext,
@@ -87,25 +84,6 @@
 /// a need to have an instantiated representation of data segments.
 #[derive(Debug)]
 pub struct ElementSegmentEntity {
-<<<<<<< HEAD
-    /// The underlying items of the instance element segment.
-    ///
-    /// # Note
-    ///
-    /// These items are just readable after instantiation.
-    /// Using Wasm `elem.drop` simply replaces the instance
-    /// with an empty one.
-    items: Option<ElementSegmentItems>,
-}
-
-impl From<&'_ module::ElementSegment> for ElementSegmentEntity {
-    fn from(segment: &'_ module::ElementSegment) -> Self {
-        match segment.kind() {
-            module::ElementSegmentKind::Passive | module::ElementSegmentKind::Active(_) => Self {
-                items: Some(segment.items_cloned()),
-            },
-            module::ElementSegmentKind::Declared => Self::empty(),
-=======
     /// The [`ValType`] of elements of this [`ElementSegmentEntity`].
     ty: ValType,
     /// Pre-resolved untyped items of the Wasm element segment.
@@ -136,15 +114,10 @@
                 }
             }
             module::ElementSegmentKind::Declared => Self::empty(ty),
->>>>>>> 35eb6054
         }
     }
 
     /// Create an empty [`ElementSegmentEntity`] representing dropped element segments.
-<<<<<<< HEAD
-    fn empty() -> Self {
-        Self { items: None }
-=======
     fn empty(ty: ValType) -> Self {
         Self {
             ty,
@@ -155,7 +128,6 @@
     /// Returns the [`ValType`] of elements in the [`ElementSegmentEntity`].
     pub fn ty(&self) -> ValType {
         self.ty
->>>>>>> 35eb6054
     }
 
     /// Returns the number of items in the [`ElementSegment`].
